// Unless explicitly stated otherwise all files in this repository are licensed
// under the Apache License Version 2.0.
// This product includes software developed at Datadog (https://www.datadoghq.com/).
// Copyright 2016-present Datadog, Inc.

// Package seelog provides the configuration for the logger
package seelog

import (
	"bytes"
	"encoding/xml"
	"fmt"
	"strings"
	"sync"
)

// Config abstracts seelog XML configuration definition
type Config struct {
	sync.Mutex

	consoleLoggingEnabled bool
	logLevel              string
	logfile               string
	maxsize               uint
	maxrolls              uint
	syslogURI             string
	syslogUseTLS          bool
	loggerName            string
	format                string
	syslogRFC             bool
	jsonFormat            string
	commonFormat          string
}

const seelogConfigurationTemplate = `
<seelog minlevel="%[1]s">
	<outputs formatid="%[2]s">
		%[3]s
		%[4]s
		%[5]s
	</outputs>
	<formats>
		<format id="json"          format="%[6]s"/>
		<format id="common"        format="%[7]s"/>
		<format id="syslog-json"   format="%%CustomSyslogHeader(20,%[8]t) %[9]s"/>
		<format id="syslog-common" format="%%CustomSyslogHeader(20,%[8]t) %[10]s | %%LEVEL | (%%ShortFilePath:%%Line in %%FuncShort) | %%ExtraTextContext%%Msg%%n" />
	</formats>
</seelog>`

// Render generates a string containing a valid seelog XML configuration
func (c *Config) Render() (string, error) {
	c.Lock()
	defer c.Unlock()

	var consoleLoggingEnabled string
	if c.consoleLoggingEnabled {
		consoleLoggingEnabled = "<console />"
	}

	var logfile string
	if c.logfile != "" {
		logfile = fmt.Sprintf(`<rollingfile type="size" filename="%s" maxsize="%d" maxrolls="%d" />`, c.logfile, c.maxsize, c.maxrolls)
	}
<<<<<<< HEAD
	_, err := template.New("seelog_config").Funcs(funcMap).Parse(seelogConfigurationTemplate)
	if err != nil {
		return "", err
	}
	b := &bytes.Buffer{}
	// err = tmpl.Execute(b, c.settings)
	return b.String(), nil
=======

	var syslogURI string
	if c.syslogURI != "" {
		syslogURI = fmt.Sprintf(`<custom name="syslog" formatid="syslog-%s" data-uri="%s" data-tls="%t" />`, c.format, c.syslogURI, c.syslogUseTLS)
	}

	jsonSyslogFormat := xmlEscape(`{"agent":"` + strings.ToLower(c.loggerName) + `","level":"%LEVEL","relfile":"%ShortFilePath","line":"%Line","msg":"%Msg"%ExtraJSONContext}%n`)

	return fmt.Sprintf(seelogConfigurationTemplate, c.logLevel, c.format, consoleLoggingEnabled, logfile, syslogURI, c.jsonFormat, c.commonFormat, c.syslogRFC, jsonSyslogFormat, xmlEscape(c.loggerName)), nil
>>>>>>> f4f49dad
}

// EnableConsoleLog sets enable or disable console logging depending on the parameter value
func (c *Config) EnableConsoleLog(v bool) {
	c.Lock()
	defer c.Unlock()
	c.consoleLoggingEnabled = v
}

// SetLogLevel configures the loglevel
func (c *Config) SetLogLevel(l string) {
	c.Lock()
	defer c.Unlock()
	c.logLevel = l
}

// EnableFileLogging enables and configures file logging if the filename is not empty
func (c *Config) EnableFileLogging(f string, maxsize, maxrolls uint) {
	c.Lock()
	defer c.Unlock()
	c.logfile = xmlEscape(f)
	c.maxsize = maxsize
	c.maxrolls = maxrolls
}

// ConfigureSyslog enables and configures syslog if the syslogURI it not an empty string
func (c *Config) ConfigureSyslog(syslogURI string, usetTLS bool) {
	c.Lock()
	defer c.Unlock()
	c.syslogURI = xmlEscape(syslogURI)
	c.syslogUseTLS = usetTLS

}

// NewSeelogConfig returns a SeelogConfig filled with correct parameters
func NewSeelogConfig(name, level, format, jsonFormat, commonFormat string, syslogRFC bool) *Config {
	c := &Config{}
	c.loggerName = name
	c.format = xmlEscape(format)
	c.syslogRFC = syslogRFC
	c.jsonFormat = xmlEscape(jsonFormat)
	c.commonFormat = xmlEscape(commonFormat)
	c.logLevel = xmlEscape(level)
	return c
}

func xmlEscape(in string) string {
	var buffer bytes.Buffer
	// EscapeText can only fail if writing to the buffer fails, and writing to a bytes.Buffer cannot fail
	_ = xml.EscapeText(&buffer, []byte(in))
	return buffer.String()
}<|MERGE_RESOLUTION|>--- conflicted
+++ resolved
@@ -61,15 +61,6 @@
 	if c.logfile != "" {
 		logfile = fmt.Sprintf(`<rollingfile type="size" filename="%s" maxsize="%d" maxrolls="%d" />`, c.logfile, c.maxsize, c.maxrolls)
 	}
-<<<<<<< HEAD
-	_, err := template.New("seelog_config").Funcs(funcMap).Parse(seelogConfigurationTemplate)
-	if err != nil {
-		return "", err
-	}
-	b := &bytes.Buffer{}
-	// err = tmpl.Execute(b, c.settings)
-	return b.String(), nil
-=======
 
 	var syslogURI string
 	if c.syslogURI != "" {
@@ -79,7 +70,6 @@
 	jsonSyslogFormat := xmlEscape(`{"agent":"` + strings.ToLower(c.loggerName) + `","level":"%LEVEL","relfile":"%ShortFilePath","line":"%Line","msg":"%Msg"%ExtraJSONContext}%n`)
 
 	return fmt.Sprintf(seelogConfigurationTemplate, c.logLevel, c.format, consoleLoggingEnabled, logfile, syslogURI, c.jsonFormat, c.commonFormat, c.syslogRFC, jsonSyslogFormat, xmlEscape(c.loggerName)), nil
->>>>>>> f4f49dad
 }
 
 // EnableConsoleLog sets enable or disable console logging depending on the parameter value
