--- conflicted
+++ resolved
@@ -64,14 +64,8 @@
 	github.com/tklauser/go-sysconf v0.3.14 // indirect
 	github.com/tklauser/numcpus v0.9.0 // indirect
 	github.com/yusufpapurcu/wmi v1.2.4 // indirect
-<<<<<<< HEAD
-	go.opentelemetry.io/otel v1.34.0 // indirect
-	go.opentelemetry.io/otel/sdk/metric v1.34.0 // indirect
-=======
-	go.opentelemetry.io/otel/metric v1.35.0 // indirect
+	go.opentelemetry.io/otel v1.35.0 // indirect
 	go.opentelemetry.io/otel/sdk v1.35.0 // indirect
-	go.opentelemetry.io/otel/trace v1.35.0 // indirect
->>>>>>> e8455419
 	go.uber.org/atomic v1.11.0 // indirect
 	golang.org/x/exp v0.0.0-20250305212735-054e65f0b394 // indirect
 	golang.org/x/net v0.38.0 // indirect
