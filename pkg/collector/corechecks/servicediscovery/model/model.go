// Unless explicitly stated otherwise all files in this repository are licensed
// under the Apache License Version 2.0.
// This product includes software developed at Datadog (https://www.datadoghq.com/).
// Copyright 2024-present Datadog, Inc.

// Package model contains types for service discovery.
package model

import (
	"github.com/DataDog/datadog-agent/pkg/discovery/tracermetadata"
)

// Service represents a listening process.
type Service struct {
<<<<<<< HEAD
	PID                        int      `json:"pid"`
	GeneratedName              string   `json:"generated_name"`
	GeneratedNameSource        string   `json:"generated_name_source"`
	AdditionalGeneratedNames   []string `json:"additional_generated_names"`
	ContainerServiceName       string   `json:"container_service_name"`
	ContainerServiceNameSource string   `json:"container_service_name_source"`
	ContainerTags              []string `json:"container_tags,omitempty"`
	DDService                  string   `json:"dd_service"`
	DDServiceInjected          bool     `json:"dd_service_injected"`
	CheckedContainerData       bool     `json:"checked_container_data"`
	Ports                      []uint16 `json:"ports"`
	APMInstrumentation         string   `json:"apm_instrumentation"`
	Language                   string   `json:"language"`
	Type                       string   `json:"service_type"`
	RSS                        uint64   `json:"rss"`
	CommandLine                []string `json:"cmdline"`
	StartTimeMilli             uint64   `json:"start_time"`
	CPUCores                   float64  `json:"cpu_cores"`
	ContainerID                string   `json:"container_id"`
	LastHeartbeat              int64    `json:"last_heartbeat"`
	RxBytes                    uint64   `json:"rx_bytes"`
	TxBytes                    uint64   `json:"tx_bytes"`
	RxBps                      float64  `json:"rx_bps"`
	TxBps                      float64  `json:"tx_bps"`
=======
	PID                        int                             `json:"pid"`
	Name                       string                          `json:"name"`
	GeneratedName              string                          `json:"generated_name"`
	GeneratedNameSource        string                          `json:"generated_name_source"`
	AdditionalGeneratedNames   []string                        `json:"additional_generated_names"`
	ContainerServiceName       string                          `json:"container_service_name"`
	ContainerServiceNameSource string                          `json:"container_service_name_source"`
	ContainerTags              []string                        `json:"container_tags,omitempty"`
	TracerMetadata             []tracermetadata.TracerMetadata `json:"tracer_metadata,omitempty"`
	DDService                  string                          `json:"dd_service"`
	DDServiceInjected          bool                            `json:"dd_service_injected"`
	CheckedContainerData       bool                            `json:"checked_container_data"`
	Ports                      []uint16                        `json:"ports"`
	APMInstrumentation         string                          `json:"apm_instrumentation"`
	Language                   string                          `json:"language"`
	Type                       string                          `json:"service_type"`
	RSS                        uint64                          `json:"rss"`
	CommandLine                []string                        `json:"cmdline"`
	StartTimeMilli             uint64                          `json:"start_time"`
	CPUCores                   float64                         `json:"cpu_cores"`
	ContainerID                string                          `json:"container_id"`
	LastHeartbeat              int64                           `json:"last_heartbeat"`
	RxBytes                    uint64                          `json:"rx_bytes"`
	TxBytes                    uint64                          `json:"tx_bytes"`
	RxBps                      float64                         `json:"rx_bps"`
	TxBps                      float64                         `json:"tx_bps"`
>>>>>>> 97dbcf71
}

// ServicesResponse is the response for the system-probe /discovery/check endpoint.
type ServicesResponse struct {
	StartedServices      []Service `json:"started_services"`
	StoppedServices      []Service `json:"stopped_services"`
	HeartbeatServices    []Service `json:"heartbeat_services"`
	RunningServicesCount int       `json:"running_services_count"`
}<|MERGE_RESOLUTION|>--- conflicted
+++ resolved
@@ -12,34 +12,7 @@
 
 // Service represents a listening process.
 type Service struct {
-<<<<<<< HEAD
-	PID                        int      `json:"pid"`
-	GeneratedName              string   `json:"generated_name"`
-	GeneratedNameSource        string   `json:"generated_name_source"`
-	AdditionalGeneratedNames   []string `json:"additional_generated_names"`
-	ContainerServiceName       string   `json:"container_service_name"`
-	ContainerServiceNameSource string   `json:"container_service_name_source"`
-	ContainerTags              []string `json:"container_tags,omitempty"`
-	DDService                  string   `json:"dd_service"`
-	DDServiceInjected          bool     `json:"dd_service_injected"`
-	CheckedContainerData       bool     `json:"checked_container_data"`
-	Ports                      []uint16 `json:"ports"`
-	APMInstrumentation         string   `json:"apm_instrumentation"`
-	Language                   string   `json:"language"`
-	Type                       string   `json:"service_type"`
-	RSS                        uint64   `json:"rss"`
-	CommandLine                []string `json:"cmdline"`
-	StartTimeMilli             uint64   `json:"start_time"`
-	CPUCores                   float64  `json:"cpu_cores"`
-	ContainerID                string   `json:"container_id"`
-	LastHeartbeat              int64    `json:"last_heartbeat"`
-	RxBytes                    uint64   `json:"rx_bytes"`
-	TxBytes                    uint64   `json:"tx_bytes"`
-	RxBps                      float64  `json:"rx_bps"`
-	TxBps                      float64  `json:"tx_bps"`
-=======
 	PID                        int                             `json:"pid"`
-	Name                       string                          `json:"name"`
 	GeneratedName              string                          `json:"generated_name"`
 	GeneratedNameSource        string                          `json:"generated_name_source"`
 	AdditionalGeneratedNames   []string                        `json:"additional_generated_names"`
@@ -64,7 +37,6 @@
 	TxBytes                    uint64                          `json:"tx_bytes"`
 	RxBps                      float64                         `json:"rx_bps"`
 	TxBps                      float64                         `json:"tx_bps"`
->>>>>>> 97dbcf71
 }
 
 // ServicesResponse is the response for the system-probe /discovery/check endpoint.
