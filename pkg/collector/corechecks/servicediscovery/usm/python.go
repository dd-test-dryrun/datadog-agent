--- conflicted
+++ resolved
@@ -78,9 +78,6 @@
 			if value, ok := p.deducePackageName(path.Clean(stripped), filename); ok {
 				return NewServiceMetadata(value, Python), true
 			}
-<<<<<<< HEAD
-			return NewServiceMetadata(p.findNearestTopLevel(stripped), Python), true
-=======
 
 			name := p.findNearestTopLevel(stripped)
 			// If we have generic/useless directory names, fallback to the filename.
@@ -88,8 +85,7 @@
 				name = p.findNearestTopLevel(filename)
 			}
 
-			return NewServiceMetadata(name), true
->>>>>>> 4cc5e2bf
+			return NewServiceMetadata(name, CommandLine), true
 		}
 
 		if hasFlagPrefix && a == "-m" {
