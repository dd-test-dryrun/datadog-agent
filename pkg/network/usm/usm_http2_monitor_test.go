// Unless explicitly stated otherwise all files in this repository are licensed
// under the Apache License Version 2.0.
// This product includes software developed at Datadog (https://www.datadoghq.com/).
// Copyright 2016-present Datadog, Inc.

//go:build linux_bpf

package usm

import (
	"bytes"
	"context"
	"crypto/tls"
	"errors"
	"fmt"
	"io"
	"net"
	"net/http"
	"reflect"
	"slices"
	"sort"
	"strconv"
	"strings"
	"testing"
	"time"
	"unsafe"

	"github.com/cilium/ebpf"
	"github.com/stretchr/testify/assert"
	"github.com/stretchr/testify/require"
	"github.com/stretchr/testify/suite"
	"golang.org/x/net/http2"
	"golang.org/x/net/http2/h2c"
	"golang.org/x/net/http2/hpack"

	ddebpf "github.com/DataDog/datadog-agent/pkg/ebpf"
	"github.com/DataDog/datadog-agent/pkg/ebpf/ebpftest"
	"github.com/DataDog/datadog-agent/pkg/ebpf/prebuilt"
	"github.com/DataDog/datadog-agent/pkg/network"
	"github.com/DataDog/datadog-agent/pkg/network/config"
	"github.com/DataDog/datadog-agent/pkg/network/protocols"
	usmhttp "github.com/DataDog/datadog-agent/pkg/network/protocols/http"
	"github.com/DataDog/datadog-agent/pkg/network/protocols/http/testutil"
	usmhttp2 "github.com/DataDog/datadog-agent/pkg/network/protocols/http2"
	gotlsutils "github.com/DataDog/datadog-agent/pkg/network/protocols/tls/gotls/testutil"
	"github.com/DataDog/datadog-agent/pkg/network/tracer/testutil/proxy"
	usmtestutil "github.com/DataDog/datadog-agent/pkg/network/usm/testutil"
	"github.com/DataDog/datadog-agent/pkg/network/usm/utils"
	"github.com/DataDog/datadog-agent/pkg/util/kernel"
)

type pathType uint8

const (
	pathDefault pathType = iota
	pathLiteralNeverIndexed
	pathLiteralWithoutIndexing
	pathTooLarge
	pathOverride
)

const (
	srvPort              = 8082
	unixPath             = "/tmp/transparent.sock"
	http2DefaultTestPath = "/aaa"
	defaultMethod        = http.MethodPost
	defaultContentLength = 4
)

var (
	authority    = net.JoinHostPort("127.0.0.1", strconv.Itoa(srvPort))
	http2SrvAddr = "http://" + authority
)

type usmHTTP2Suite struct {
	suite.Suite
	isTLS bool
}

func (s *usmHTTP2Suite) getCfg() *config.Config {
	cfg := config.New()
	cfg.EnableHTTP2Monitoring = true
	cfg.EnableGoTLSSupport = s.isTLS
	cfg.GoTLSExcludeSelf = s.isTLS
	return cfg
}

func skipIfKernelNotSupported(t *testing.T) {
	currKernelVersion, err := kernel.HostVersion()
	require.NoError(t, err)
	if currKernelVersion < usmhttp2.MinimumKernelVersion {
		t.Skipf("HTTP2 monitoring can not run on kernel before %v", usmhttp2.MinimumKernelVersion)
	}
}

func TestHTTP2Scenarios(t *testing.T) {
	skipIfKernelNotSupported(t)
<<<<<<< HEAD
	ebpftest.TestBuildModes(t, usmtestutil.SupportedBuildModes(t, []ebpftest.BuildMode{ebpftest.Prebuilt, ebpftest.RuntimeCompiled, ebpftest.CORE}), "", func(t *testing.T) {
=======
	modes := []ebpftest.BuildMode{ebpftest.RuntimeCompiled, ebpftest.CORE}
	if !prebuilt.IsDeprecated() {
		modes = append(modes, ebpftest.Prebuilt)
	}

	ebpftest.TestBuildModes(t, modes, "", func(t *testing.T) {
>>>>>>> 510bff9c
		for _, tc := range []struct {
			name  string
			isTLS bool
		}{
			{
				name:  "without TLS",
				isTLS: false,
			},
			{
				name:  "with TLS",
				isTLS: true,
			},
		} {
			t.Run(tc.name, func(t *testing.T) {
				if tc.isTLS && !gotlsutils.GoTLSSupported(t, config.New()) {
					t.Skip("GoTLS not supported for this setup")
				}
				suite.Run(t, &usmHTTP2Suite{isTLS: tc.isTLS})
			})
		}
	})
}

func (s *usmHTTP2Suite) TestLoadHTTP2Binary() {
	t := s.T()

	cfg := s.getCfg()

	for _, debug := range map[string]bool{"enabled": true, "disabled": false} {
		t.Run(fmt.Sprintf("debug %v", debug), func(t *testing.T) {
			cfg.BPFDebug = debug
			setupUSMTLSMonitor(t, cfg)
		})
	}
}

func (s *usmHTTP2Suite) TestHTTP2DynamicTableCleanup() {
	t := s.T()
	cfg := s.getCfg()
	cfg.HTTP2DynamicTableMapCleanerInterval = 5 * time.Second

	// Start local server and register its cleanup.
	t.Cleanup(startH2CServer(t, authority, s.isTLS))

	// Start the proxy server.
	proxyProcess, cancel := proxy.NewExternalUnixTransparentProxyServer(t, unixPath, authority, s.isTLS)
	t.Cleanup(cancel)
	require.NoError(t, proxy.WaitForConnectionReady(unixPath))

	monitor := setupUSMTLSMonitor(t, cfg)
	if s.isTLS {
		utils.WaitForProgramsToBeTraced(t, GoTLSAttacherName, proxyProcess.Process.Pid, utils.ManualTracingFallbackEnabled)
	}

	clients := getHTTP2UnixClientArray(2, unixPath)
	for i := 0; i < usmhttp2.HTTP2TerminatedBatchSize; i++ {
		req, err := clients[i%2].Post(fmt.Sprintf("%s/test-%d", http2SrvAddr, i+1), "application/json", bytes.NewReader([]byte("test")))
		require.NoError(t, err, "could not make request")
		_ = req.Body.Close()
	}

	matches := PrintableInt(0)

	require.Eventuallyf(t, func() bool {
		for key, stat := range getHTTPLikeProtocolStats(monitor, protocols.HTTP2) {
			if (key.DstPort == srvPort || key.SrcPort == srvPort) && key.Method == usmhttp.MethodPost && strings.HasPrefix(key.Path.Content.Get(), "/test") {
				matches.Add(stat.Data[200].Count)
			}
		}

		return matches.Load() == usmhttp2.HTTP2TerminatedBatchSize
	}, time.Second*10, time.Millisecond*100, "%v != %v", &matches, usmhttp2.HTTP2TerminatedBatchSize)

	for _, client := range clients {
		client.CloseIdleConnections()
	}

	dynamicTableMap, _, err := monitor.ebpfProgram.GetMap("http2_dynamic_table")
	require.NoError(t, err)
	iterator := dynamicTableMap.Iterate()
	key := make([]byte, dynamicTableMap.KeySize())
	value := make([]byte, dynamicTableMap.ValueSize())
	count := 0
	for iterator.Next(&key, &value) {
		count++
	}
	require.GreaterOrEqual(t, count, 0)

	require.Eventually(t, func() bool {
		iterator = dynamicTableMap.Iterate()
		count = 0
		for iterator.Next(&key, &value) {
			count++
		}

		return count == 0
	}, cfg.HTTP2DynamicTableMapCleanerInterval*4, time.Millisecond*100)
}

func (s *usmHTTP2Suite) TestSimpleHTTP2() {
	t := s.T()
	cfg := s.getCfg()

	// Start local server and register its cleanup.
	t.Cleanup(startH2CServer(t, authority, s.isTLS))

	// Start the proxy server.
	proxyProcess, cancel := proxy.NewExternalUnixTransparentProxyServer(t, unixPath, authority, s.isTLS)
	t.Cleanup(cancel)
	require.NoError(t, proxy.WaitForConnectionReady(unixPath))

	monitor := setupUSMTLSMonitor(t, cfg)
	if s.isTLS {
		utils.WaitForProgramsToBeTraced(t, GoTLSAttacherName, proxyProcess.Process.Pid, utils.ManualTracingFallbackEnabled)
	}

	tests := []struct {
		name              string
		runClients        func(t *testing.T, clientsCount int)
		expectedEndpoints map[usmhttp.Key]captureRange
	}{
		{
			name: " / path",
			runClients: func(t *testing.T, clientsCount int) {
				clients := getHTTP2UnixClientArray(clientsCount, unixPath)

				for i := 0; i < 1000; i++ {
					client := clients[getClientsIndex(i, clientsCount)]
					req, err := client.Post(http2SrvAddr+"/", "application/json", bytes.NewReader([]byte("test")))
					require.NoError(t, err, "could not make request")
					_ = req.Body.Close()
				}
			},
			expectedEndpoints: map[usmhttp.Key]captureRange{
				{
					Path:   usmhttp.Path{Content: usmhttp.Interner.GetString("/")},
					Method: usmhttp.MethodPost,
				}: {
					lower: 999,
					upper: 1001,
				},
			},
		},
		{
			name: " /index.html path",
			runClients: func(t *testing.T, clientsCount int) {
				clients := getHTTP2UnixClientArray(clientsCount, unixPath)

				for i := 0; i < 1000; i++ {
					client := clients[getClientsIndex(i, clientsCount)]
					req, err := client.Post(http2SrvAddr+"/index.html", "application/json", bytes.NewReader([]byte("test")))
					require.NoError(t, err, "could not make request")
					_ = req.Body.Close()
				}
			},
			expectedEndpoints: map[usmhttp.Key]captureRange{
				{
					Path:   usmhttp.Path{Content: usmhttp.Interner.GetString("/index.html")},
					Method: usmhttp.MethodPost,
				}: {
					lower: 999,
					upper: 1001,
				},
			},
		},
		{
			name: "path with repeated string",
			runClients: func(t *testing.T, clientsCount int) {
				clients := getHTTP2UnixClientArray(clientsCount, unixPath)

				for i := 1; i < 100; i++ {
					path := strings.Repeat("a", i)
					client := clients[getClientsIndex(i, clientsCount)]
					req, err := client.Post(http2SrvAddr+"/"+path, "application/json", bytes.NewReader([]byte("test")))
					require.NoError(t, err, "could not make request")
					_ = req.Body.Close()
				}
			},
			expectedEndpoints: getExpectedOutcomeForPathWithRepeatedChars(),
		},
	}
	for _, tt := range tests {
		for _, clientCount := range []int{1, 2, 5} {
			testNameSuffix := fmt.Sprintf("-different clients - %v", clientCount)
			t.Run(tt.name+testNameSuffix, func(t *testing.T) {
				t.Cleanup(func() { cleanProtocolMaps(t, "http2", monitor.ebpfProgram.Manager.Manager) })
				tt.runClients(t, clientCount)

				res := make(map[usmhttp.Key]int)
				assert.Eventually(t, func() bool {
					for key, stat := range getHTTPLikeProtocolStats(monitor, protocols.HTTP2) {
						if key.DstPort == srvPort || key.SrcPort == srvPort {
							count := stat.Data[200].Count
							newKey := usmhttp.Key{
								Path:   usmhttp.Path{Content: key.Path.Content},
								Method: key.Method,
							}
							if _, ok := res[newKey]; !ok {
								res[newKey] = count
							} else {
								res[newKey] += count
							}
						}
					}

					if len(res) != len(tt.expectedEndpoints) {
						return false
					}

					for key, count := range res {
						valRange, ok := tt.expectedEndpoints[key]
						if !ok {
							return false
						}
						if count < valRange.lower || count > valRange.upper {
							return false
						}
					}

					return true
				}, time.Second*5, time.Millisecond*100, "%v != %v", res, tt.expectedEndpoints)
				if t.Failed() {
					for key := range tt.expectedEndpoints {
						if _, ok := res[key]; !ok {
							t.Logf("key: %v was not found in res", key.Path.Content.Get())
						}
					}
					ebpftest.DumpMapsTestHelper(t, monitor.DumpMaps, usmhttp2.InFlightMap)
					dumpTelemetry(t, monitor, s.isTLS)
				}
			})
		}
	}
}

var (
	// pathExceedingMaxSize is path with size 166, which is exceeding the maximum path size in the kernel (HTTP2_MAX_PATH_LEN).
	pathExceedingMaxSize = "X2YRUwfeNEmYWkk0bACThVya8MoSUkR7ZKANCPYkIGHvF9CWGA0rxXKsGogQag7HsJfmgaar3TiOTRUb3ynbmiOz3As9rXYjRGNRdCWGgdBPL8nGa6WheGlJLNtIVsUcxSerNQKmoQqqDLjGftbKXjqdMJLVY6UyECeXOKrrFU9aHx2fjlk2qMNDUptYWuzPPCWAnKOV7Ph"

	http2UniquePaths = []string{
		// size 82 bucket 0
		"C9ZaSMOpthT9XaRh9yc6AKqfIjT43M8gOz3p9ASKCNRIcLbc3PTqEoms2SDwt6Q90QM7DxjWKlmZUfRU1eOx5DjQOOhLaIJQke4N",
		// size 127 bucket 1
		"ZtZuUQeVB7BOl3F45oFicOOOJl21ePFwunMBvBh3bXPMBZqdEZepVsemYA0frZb5M83VHLDWq68KFELDHu0Xo28lzpzO3L7kDXuYuClivgEgURUn47kfwfUfW1PKjfsV6HaYpAZxly48lTGiRIXRINVC8b9",
		// size 137, bucket 2
		"RDBVk5COXAz52GzvuHVWRawNoKhmfxhBiTuyj5QZ6qR1DMsNOn4sWFLnaGXVzrqA8NLr2CaW1IDupzh9AzJlIvgYSf6OYIafIOsImL5O9M3AHzUHGMJ0KhjYGJAzXeTgvwl2qYWmlD9UYGELFpBSzJpykoriocvl3RRoYt4l",
		// size 147, bucket 3
		"T5r8QcP8qCiKVwhWlaxWjYCX8IrTmPrt2HRjfQJP2PxbWjLm8dP4BTDxUAmXJJWNyv4HIIaR3Fj6n8Tu6vSoDcBtKFuMqIPAdYEJt0qo2aaYDKomIJv74z7SiN96GrOufPTm6Eutl3JGeAKW2b0dZ4VYUsIOO8aheEOGmyhyWBymgCtBcXeki1",
		// size 158, bucket 4
		"VP4zOrIPiGhLDLSJYSVU78yUcb8CkU0dVDIZqPq98gVoenX5p1zS6cRX4LtrfSYKCQFX6MquluhDD2GPjZYFIraDLIHCno3yipQBLPGcPbPTgv9SD6jOlHMuLjmsGxyC3y2Hk61bWA6Af4D2SYS0q3BS7ahJ0vjddYYBRIpwMOOIez2jaR56rPcGCRW2eq0T1x",
		// size 166, bucket 5
		pathExceedingMaxSize,
		// size 172, bucket 6
		"bq5bcpUgiW1CpKgwdRVIulFMkwRenJWYdW8aek69anIV8w3br0pjGNtfnoPCyj4HUMD5MxWB2xM4XGp7fZ1JRHvskRZEgmoM7ag9BeuigmH05p7dzMwKsD76MqKyPmfhwBUZHLKtJ52ia3mOuMvyYiQNwA6KAU509bwuy4NCREVUAP76WFeAzr0jBvqMFXLg3eQQERIW0tKTcjQg8m9Jse",
		// size 247, bucket 7
		"LUhWUWPMztVFuEs83i7RmoxRiV1KzOq0NsZmGXVyW49BbBaL63m8H5vDwiewrrKbldXBuctplDxB28QekDclM6cO9BIsRqvzS3a802aOkRHTEruotA8Xh5K9GOMv9DzdoOL9P3GFPsUPgBy0mzFyyRJGk3JXpIH290Bj2FIRnIIpIjjKE1akeaimsuGEheA4D95axRpGmz4cm2s74UiksfBi4JnVX2cBzZN3oQaMt7zrWofwyzcZeF5W1n6BAQWxPPWe4Jyoc34jQ2fiEXQO0NnXe1RFbBD1E33a0OycziXZH9hEP23xvh",
	}
)

func (s *usmHTTP2Suite) TestHTTP2KernelTelemetry() {
	t := s.T()
	cfg := s.getCfg()

	// Start local server and register its cleanup.
	t.Cleanup(startH2CServer(t, authority, s.isTLS))

	// Start the proxy server.
	proxyProcess, cancel := proxy.NewExternalUnixTransparentProxyServer(t, unixPath, authority, s.isTLS)
	t.Cleanup(cancel)
	require.NoError(t, proxy.WaitForConnectionReady(unixPath))

	tests := []struct {
		name              string
		runClients        func(t *testing.T, clientsCount int)
		expectedTelemetry *usmhttp2.HTTP2Telemetry
	}{
		{
			name: "Fill each bucket",
			runClients: func(t *testing.T, clientsCount int) {
				clients := getHTTP2UnixClientArray(clientsCount, unixPath)
				for _, path := range http2UniquePaths {
					client := clients[getClientsIndex(1, clientsCount)]
					req, err := client.Post(http2SrvAddr+"/"+path, "application/json", bytes.NewReader([]byte("test")))
					require.NoError(t, err, "could not make request")
					_ = req.Body.Close()
				}
			},

			expectedTelemetry: &usmhttp2.HTTP2Telemetry{
				Request_seen:      8,
				Response_seen:     8,
				End_of_stream:     16,
				End_of_stream_rst: 0,
				Path_size_bucket:  [8]uint64{1, 1, 1, 1, 1, 1, 1, 1},
			},
		},
	}
	for _, tt := range tests {
		t.Run(tt.name, func(t *testing.T) {
			monitor := setupUSMTLSMonitor(t, cfg)
			if s.isTLS {
				utils.WaitForProgramsToBeTraced(t, GoTLSAttacherName, proxyProcess.Process.Pid, utils.ManualTracingFallbackEnabled)
			}

			tt.runClients(t, 1)

			// We cannot predict if the client will send an RST frame or not, thus we cannot predict the number of
			// frames with EOS or RST frames, which leads into a flaking test. Therefore, we are asserting that the
			// gotten number of EOS or RST frames is at least the number of expected EOS frames.
			expectedEOSOrRST := tt.expectedTelemetry.End_of_stream + tt.expectedTelemetry.End_of_stream_rst
			var telemetry *usmhttp2.HTTP2Telemetry
			var err error
			assert.Eventually(t, func() bool {
				telemetry, err = getHTTP2KernelTelemetry(monitor, s.isTLS)
				require.NoError(t, err)
				if telemetry.Request_seen != tt.expectedTelemetry.Request_seen {
					return false
				}
				if telemetry.Response_seen != tt.expectedTelemetry.Response_seen {
					return false
				}
				if telemetry.Literal_value_exceeds_frame != tt.expectedTelemetry.Literal_value_exceeds_frame {
					return false
				}
				if telemetry.Exceeding_max_interesting_frames != tt.expectedTelemetry.Exceeding_max_interesting_frames {
					return false
				}
				if telemetry.Exceeding_max_frames_to_filter != tt.expectedTelemetry.Exceeding_max_frames_to_filter {
					return false
				}
				if telemetry.End_of_stream+telemetry.End_of_stream_rst < expectedEOSOrRST {
					return false
				}
				return reflect.DeepEqual(telemetry.Path_size_bucket, tt.expectedTelemetry.Path_size_bucket)
			}, time.Second*5, time.Millisecond*100)
			if t.Failed() {
				t.Logf("expected telemetry: %+v;\ngot: %+v", tt.expectedTelemetry, telemetry)
			}
		})
	}
}

func (s *usmHTTP2Suite) TestHTTP2ManyDifferentPaths() {
	t := s.T()
	cfg := s.getCfg()

	// Start local server and register its cleanup.
	t.Cleanup(startH2CServer(t, authority, s.isTLS))

	// Start the proxy server.
	proxyProcess, cancel := proxy.NewExternalUnixTransparentProxyServer(t, unixPath, authority, s.isTLS)
	t.Cleanup(cancel)
	require.NoError(t, proxy.WaitForConnectionReady(unixPath))

	monitor := setupUSMTLSMonitor(t, cfg)
	if s.isTLS {
		utils.WaitForProgramsToBeTraced(t, GoTLSAttacherName, proxyProcess.Process.Pid, utils.ManualTracingFallbackEnabled)
	}

	const (
		repetitionsPerRequest = 2
		// Should be bigger than the length of the http2_dynamic_table which is 1024
		numberOfRequests         = 1500
		expectedNumberOfRequests = numberOfRequests * repetitionsPerRequest
	)
	clients := getHTTP2UnixClientArray(1, unixPath)
	for i := 0; i < numberOfRequests; i++ {
		for j := 0; j < repetitionsPerRequest; j++ {
			req, err := clients[0].Post(fmt.Sprintf("%s/test-%d", http2SrvAddr, i+1), "application/json", bytes.NewReader([]byte("test")))
			require.NoError(t, err, "could not make request")
			_ = req.Body.Close()
		}
	}

	matches := PrintableInt(0)

	seenRequests := map[string]int{}
	assert.Eventuallyf(t, func() bool {
		for key, stat := range getHTTPLikeProtocolStats(monitor, protocols.HTTP2) {
			if (key.DstPort == srvPort || key.SrcPort == srvPort) && key.Method == usmhttp.MethodPost && strings.HasPrefix(key.Path.Content.Get(), "/test") {
				if _, ok := seenRequests[key.Path.Content.Get()]; !ok {
					seenRequests[key.Path.Content.Get()] = 0
				}
				seenRequests[key.Path.Content.Get()] += stat.Data[200].Count
				matches.Add(stat.Data[200].Count)
			}
		}

		// Due to a known issue in http2, we might consider an RST packet as a response to a request and therefore
		// we might capture a request twice. This is why we are expecting to see 2*numberOfRequests instead of
		return (expectedNumberOfRequests-1) <= matches.Load() && matches.Load() <= (expectedNumberOfRequests+1)
	}, time.Second*10, time.Millisecond*100, "%v != %v", &matches, expectedNumberOfRequests)

	for i := 0; i < numberOfRequests; i++ {
		if v, ok := seenRequests[fmt.Sprintf("/test-%d", i+1)]; !ok || v != repetitionsPerRequest {
			t.Logf("path: /test-%d should have %d occurrences but instead has %d", i+1, repetitionsPerRequest, v)
		}
	}
}

// DynamicTableSize is the size of the dynamic table used in the HPACK encoder.
const (
	defaultDynamicTableSize = 100
	endStream               = true
	endHeaders              = true
)

func (s *usmHTTP2Suite) TestRawTraffic() {
	t := s.T()
	cfg := s.getCfg()

	usmMonitor := setupUSMTLSMonitor(t, cfg)

	// Start local server and register its cleanup.
	t.Cleanup(startH2CServer(t, authority, s.isTLS))

	// Start the proxy server.
	proxyProcess, cancel := proxy.NewExternalUnixTransparentProxyServer(t, unixPath, authority, s.isTLS)
	t.Cleanup(cancel)
	require.NoError(t, proxy.WaitForConnectionReady(unixPath))

	if s.isTLS {
		utils.WaitForProgramsToBeTraced(t, GoTLSAttacherName, proxyProcess.Process.Pid, utils.ManualTracingFallbackEnabled)
	}
	tests := []struct {
		name              string
		skip              bool
		messageBuilder    func() [][]byte
		expectedEndpoints map[usmhttp.Key]int
	}{
		{
			name: "parse_frames tail call using 1 program",
			// The objective of this test is to verify that we accurately perform the parsing of frames within
			// a single program.
			messageBuilder: func() [][]byte {
				const settingsFramesCount = 238
				framer := newFramer()
				return [][]byte{
					framer.
						writeMultiMessage(t, settingsFramesCount, framer.writeSettings).
						writeHeaders(t, 1, usmhttp2.HeadersFrameOptions{Headers: testHeaders()}).
						writeData(t, 1, endStream, emptyBody).
						bytes(),
				}
			},
			expectedEndpoints: map[usmhttp.Key]int{
				{
					Path:   usmhttp.Path{Content: usmhttp.Interner.GetString(http2DefaultTestPath)},
					Method: usmhttp.MethodPost,
				}: 1,
			},
		},
		{
			name: "validate frames_filter tail calls limit",
			// The purpose of this test is to validate that when we do not surpass
			// the tail call limit of HTTP2_MAX_TAIL_CALLS_FOR_FRAMES_FILTER.
			messageBuilder: func() [][]byte {
				const settingsFramesCount = 241
				framer := newFramer()
				return [][]byte{
					framer.
						writeMultiMessage(t, settingsFramesCount, framer.writeSettings).
						writeHeaders(t, 1, usmhttp2.HeadersFrameOptions{Headers: testHeaders()}).
						writeData(t, 1, endStream, emptyBody).
						bytes(),
				}
			},
			expectedEndpoints: nil,
		},
		{
			name: "validate max interesting frames limit",
			// The purpose of this test is to verify our ability to reach almost to the limit set by HTTP2_MAX_FRAMES_ITERATIONS, which
			// determines the maximum number of "interesting frames" we can process.
			// Not testing the max number of frame (240), as the server response can contain other frames, so we might miss EOS
			// coming after a server side frame, and by that miss a request.
			messageBuilder: func() [][]byte {
				// Generates 119 (requests) * 2 (number of frames per request) = 238 frames
				const iterations = 119
				framer := newFramer()
				for i := 0; i < iterations; i++ {
					streamID := getStreamID(i)
					framer.
						writeHeaders(t, streamID, usmhttp2.HeadersFrameOptions{Headers: testHeaders()}).
						writeData(t, streamID, endStream, emptyBody)
				}
				return [][]byte{framer.bytes()}
			},
			expectedEndpoints: map[usmhttp.Key]int{
				{
					Path:   usmhttp.Path{Content: usmhttp.Interner.GetString(http2DefaultTestPath)},
					Method: usmhttp.MethodPost,
				}: 119,
			},
		},
		{
			name: "validate literal header field without indexing",
			// The purpose of this test is to verify our ability the case:
			// Literal Header Field without Indexing (0b0000xxxx: top four bits are 0000)
			// https://httpwg.org/specs/rfc7541.html#rfc.section.C.2.2
			messageBuilder: func() [][]byte {
				const iterations = 5
				framer := newFramer()
				for i := 0; i < iterations; i++ {
					streamID := getStreamID(i)
					framer.
						writeHeaders(t, streamID, usmhttp2.HeadersFrameOptions{
							Headers:                generateTestHeaderFields(headersGenerationOptions{pathTypeValue: pathLiteralWithoutIndexing}),
							DynamicTableUpdateSize: defaultDynamicTableSize}).
						writeData(t, streamID, endStream, emptyBody)
				}
				return [][]byte{framer.bytes()}
			},
			expectedEndpoints: map[usmhttp.Key]int{
				{
					Path:   usmhttp.Path{Content: usmhttp.Interner.GetString("/" + strings.Repeat("a", defaultDynamicTableSize))},
					Method: usmhttp.MethodPost,
				}: 5,
			},
		},
		{
			name: "validate literal header field never indexed",
			// The purpose of this test is to verify our ability the case:
			// Literal Header Field never Indexed (0b0001xxxx: top four bits are 0001)
			// https://httpwg.org/specs/rfc7541.html#rfc.section.6.2.3
			messageBuilder: func() [][]byte {
				const iterations = 5
				framer := newFramer()
				for i := 0; i < iterations; i++ {
					streamID := getStreamID(i)
					framer.
						writeHeaders(t, streamID, usmhttp2.HeadersFrameOptions{
							Headers: generateTestHeaderFields(headersGenerationOptions{pathTypeValue: pathLiteralNeverIndexed})}).
						writeData(t, streamID, endStream, emptyBody)
				}
				return [][]byte{framer.bytes()}
			},
			expectedEndpoints: map[usmhttp.Key]int{
				{
					Path:   usmhttp.Path{Content: usmhttp.Interner.GetString(http2DefaultTestPath)},
					Method: usmhttp.MethodPost,
				}: 5,
			},
		},
		{
			name: "validate path with index 4",
			// The purpose of this test is to verify our ability to identify paths with index 4.
			messageBuilder: func() [][]byte {
				const iterations = 5
				// pathHeaderField is the hex representation of the path /aaa with index 4.
				pathHeaderField := []byte{0x44, 0x83, 0x60, 0x63, 0x1f}
				headerFields := removeHeaderFieldByKey(testHeaders(), ":path")
				headersFrame, err := usmhttp2.NewHeadersFrameMessage(usmhttp2.HeadersFrameOptions{
					Headers: headerFields,
				})
				require.NoError(t, err, "could not create headers frame")

				// we are adding the path header field with index 4, we need to do it on the byte slice and not on the headerFields
				// due to the fact that when we create a header field it would be with index 5.
				headersFrame = append(pathHeaderField, headersFrame...)
				framer := newFramer()
				for i := 0; i < iterations; i++ {
					streamID := getStreamID(i)
					framer.
						writeRawHeaders(t, streamID, endHeaders, headersFrame).
						writeData(t, streamID, endStream, emptyBody)
				}
				return [][]byte{framer.bytes()}
			},
			expectedEndpoints: map[usmhttp.Key]int{
				{
					Path:   usmhttp.Path{Content: usmhttp.Interner.GetString(http2DefaultTestPath)},
					Method: usmhttp.MethodPost,
				}: 5,
			},
		},
		{
			name: "validate PING and WINDOWS_UPDATE frames between HEADERS and DATA",
			// The purpose of this test is to verify our ability to process PING and WINDOWS_UPDATE frames between HEADERS and DATA.
			messageBuilder: func() [][]byte {
				const iterations = 5
				framer := newFramer()
				for i := 0; i < iterations; i++ {
					streamID := getStreamID(i)
					framer.
						writeHeaders(t, streamID, usmhttp2.HeadersFrameOptions{
							Headers: testHeaders(),
						}).
						writePing(t).
						writeWindowUpdate(t, streamID, 1).
						writeData(t, streamID, endStream, emptyBody)
				}

				return [][]byte{framer.bytes()}
			},
			expectedEndpoints: map[usmhttp.Key]int{
				{
					Path:   usmhttp.Path{Content: usmhttp.Interner.GetString(http2DefaultTestPath)},
					Method: usmhttp.MethodPost,
				}: 5,
			},
		},
		{
			name: "validate RST_STREAM cancel err code",
			// The purpose of this test is to validate that when a cancel error code is sent, we will not count the request.
			// We are sending 10 requests, and 5 of them will contain RST_STREAM with a cancel error code.Therefore, we expect to
			// capture five valid requests.
			messageBuilder: func() [][]byte {
				const iterations = 10
				rstFramesCount := 5
				framer := newFramer()
				for i := 0; i < iterations; i++ {
					streamID := getStreamID(i)
					framer.
						writeHeaders(t, streamID, usmhttp2.HeadersFrameOptions{Headers: testHeaders()}).
						writeData(t, streamID, endStream, emptyBody)
					if rstFramesCount > 0 {
						framer.writeRSTStream(t, streamID, http2.ErrCodeCancel)
						rstFramesCount--
					}
				}
				return [][]byte{framer.bytes()}
			},
			expectedEndpoints: map[usmhttp.Key]int{
				{
					Path:   usmhttp.Path{Content: usmhttp.Interner.GetString(http2DefaultTestPath)},
					Method: usmhttp.MethodPost,
				}: 5,
			},
		},
		{
			name: "validate RST_STREAM before server status ok",
			// The purpose of this test is to validate that when we see RST before DATA frame with status ok,
			// we will not count the requests.
			messageBuilder: func() [][]byte {
				const iterations = 10
				framer := newFramer()
				for i := 0; i < iterations; i++ {
					streamID := getStreamID(i)
					framer.
						writeHeaders(t, streamID, usmhttp2.HeadersFrameOptions{Headers: testHeaders()}).
						writeData(t, streamID, endStream, emptyBody).
						writeRSTStream(t, streamID, http2.ErrCodeNo)
				}
				return [][]byte{framer.bytes()}
			},
			expectedEndpoints: nil,
		},
		{
			name: "validate various status codes",
			// The purpose of this test is to verify that we support status codes that both do and
			// do not appear in the static table.
			messageBuilder: func() [][]byte {
				statusCodes := []int{200, 201, 204, 206, 300, 304, 400, 401, 404, 500, 504}
				const iterationsPerStatusCode = 3
				messages := make([][]byte, 0, len(statusCodes)*iterationsPerStatusCode)
				for statusCodeIteration, statusCode := range statusCodes {
					for i := 0; i < iterationsPerStatusCode; i++ {
						streamID := getStreamID(statusCodeIteration*iterationsPerStatusCode + i)
						messages = append(messages, newFramer().
							writeHeaders(t, streamID, usmhttp2.HeadersFrameOptions{Headers: headersWithGivenEndpoint(fmt.Sprintf("/status/%d", statusCode))}).
							writeData(t, streamID, endStream, emptyBody).
							bytes())
					}
				}
				return messages
			},
			expectedEndpoints: map[usmhttp.Key]int{
				{
					Path:   usmhttp.Path{Content: usmhttp.Interner.GetString("/status/200")},
					Method: usmhttp.MethodPost,
				}: 3,
				{
					Path:   usmhttp.Path{Content: usmhttp.Interner.GetString("/status/201")},
					Method: usmhttp.MethodPost,
				}: 3,
				{
					Path:   usmhttp.Path{Content: usmhttp.Interner.GetString("/status/204")},
					Method: usmhttp.MethodPost,
				}: 3,
				{
					Path:   usmhttp.Path{Content: usmhttp.Interner.GetString("/status/206")},
					Method: usmhttp.MethodPost,
				}: 3,
				{
					Path:   usmhttp.Path{Content: usmhttp.Interner.GetString("/status/300")},
					Method: usmhttp.MethodPost,
				}: 3,
				{
					Path:   usmhttp.Path{Content: usmhttp.Interner.GetString("/status/304")},
					Method: usmhttp.MethodPost,
				}: 3,
				{
					Path:   usmhttp.Path{Content: usmhttp.Interner.GetString("/status/400")},
					Method: usmhttp.MethodPost,
				}: 3,
				{
					Path:   usmhttp.Path{Content: usmhttp.Interner.GetString("/status/401")},
					Method: usmhttp.MethodPost,
				}: 3,
				{
					Path:   usmhttp.Path{Content: usmhttp.Interner.GetString("/status/404")},
					Method: usmhttp.MethodPost,
				}: 3,
				{
					Path:   usmhttp.Path{Content: usmhttp.Interner.GetString("/status/500")},
					Method: usmhttp.MethodPost,
				}: 3,
				{
					Path:   usmhttp.Path{Content: usmhttp.Interner.GetString("/status/504")},
					Method: usmhttp.MethodPost,
				}: 3,
			},
		},
		{
			name: "validate http methods",
			// The purpose of this test is to validate that we are able to capture all http methods.
			messageBuilder: func() [][]byte {
				httpMethods := []string{http.MethodGet, http.MethodPost, http.MethodHead, http.MethodDelete,
					http.MethodPut, http.MethodPatch, http.MethodOptions, http.MethodTrace, http.MethodConnect}
				// Duplicating the list to have each method appearing twice
				httpMethods = append(httpMethods, httpMethods...)
				// Currently, the methods TRACE and CONNECT are not supported by the http.Method package.
				// Therefore, we mark those requests as incomplete and not expected to be captured.
				framer := newFramer()
				var buf bytes.Buffer
				encoder := hpack.NewEncoder(&buf)
				for i, method := range httpMethods {
					streamID := getStreamID(i)
					framer.
						writeHeadersWithEncoder(t, streamID, usmhttp2.HeadersFrameOptions{Headers: generateTestHeaderFields(headersGenerationOptions{overrideMethod: method})}, encoder, &buf).
						writeData(t, streamID, endStream, emptyBody)
				}
				return [][]byte{framer.bytes()}
			},
			expectedEndpoints: map[usmhttp.Key]int{
				{
					Path:   usmhttp.Path{Content: usmhttp.Interner.GetString(http2DefaultTestPath)},
					Method: usmhttp.MethodGet,
				}: 2,
				{
					Path:   usmhttp.Path{Content: usmhttp.Interner.GetString(http2DefaultTestPath)},
					Method: usmhttp.MethodPost,
				}: 2,
				{
					Path:   usmhttp.Path{Content: usmhttp.Interner.GetString(http2DefaultTestPath)},
					Method: usmhttp.MethodHead,
				}: 2,
				{
					Path:   usmhttp.Path{Content: usmhttp.Interner.GetString(http2DefaultTestPath)},
					Method: usmhttp.MethodDelete,
				}: 2,
				{
					Path:   usmhttp.Path{Content: usmhttp.Interner.GetString(http2DefaultTestPath)},
					Method: usmhttp.MethodPut,
				}: 2,
				{
					Path:   usmhttp.Path{Content: usmhttp.Interner.GetString(http2DefaultTestPath)},
					Method: usmhttp.MethodPatch,
				}: 2,
				{
					Path:   usmhttp.Path{Content: usmhttp.Interner.GetString(http2DefaultTestPath)},
					Method: usmhttp.MethodOptions,
				}: 2,
			},
		},
		{
			name: "validate http methods huffman encoded",
			// The purpose of this test is to validate that we are able to capture all http methods.
			messageBuilder: func() [][]byte {
				httpMethods = []string{http.MethodGet, http.MethodPost, http.MethodHead, http.MethodDelete,
					http.MethodPut, http.MethodPatch, http.MethodOptions, http.MethodTrace, http.MethodConnect}
				// Currently, the methods TRACE and CONNECT are not supported by the http.Method package.
				// Therefore, we mark those requests as incomplete and not expected to be captured.
				framer := newFramer()
				headerFields := removeHeaderFieldByKey(testHeaders(), ":method")
				headersFrame, err := usmhttp2.NewHeadersFrameMessage(usmhttp2.HeadersFrameOptions{
					Headers: headerFields,
				})
				require.NoError(t, err, "could not create headers frame")
				for i, method := range httpMethods {
					huffMethod := hpack.AppendHuffmanString([]byte{}, method)
					// we are adding 128 to the length of the huffman encoded method,
					// as it is the representation of the huffman encoding (MSB ofo the octet is on).
					rawMethod := append([]byte{0x43}, byte(0x80|len(huffMethod)))
					rawMethod = append(rawMethod, huffMethod...)
					headersFrameWithRawMethod := append(rawMethod, headersFrame...)
					streamID := getStreamID(i)
					framer.
						writeRawHeaders(t, streamID, endHeaders, headersFrameWithRawMethod).
						writeData(t, streamID, endStream, emptyBody).bytes()
				}
				return [][]byte{framer.bytes()}
			},
			expectedEndpoints: map[usmhttp.Key]int{
				{
					Path:   usmhttp.Path{Content: usmhttp.Interner.GetString(http2DefaultTestPath)},
					Method: usmhttp.MethodGet,
				}: 1,
				{
					Path:   usmhttp.Path{Content: usmhttp.Interner.GetString(http2DefaultTestPath)},
					Method: usmhttp.MethodPost,
				}: 1,
				{
					Path:   usmhttp.Path{Content: usmhttp.Interner.GetString(http2DefaultTestPath)},
					Method: usmhttp.MethodHead,
				}: 1,
				{
					Path:   usmhttp.Path{Content: usmhttp.Interner.GetString(http2DefaultTestPath)},
					Method: usmhttp.MethodDelete,
				}: 1,
				{
					Path:   usmhttp.Path{Content: usmhttp.Interner.GetString(http2DefaultTestPath)},
					Method: usmhttp.MethodPut,
				}: 1,
				{
					Path:   usmhttp.Path{Content: usmhttp.Interner.GetString(http2DefaultTestPath)},
					Method: usmhttp.MethodPatch,
				}: 1,
				{
					Path:   usmhttp.Path{Content: usmhttp.Interner.GetString(http2DefaultTestPath)},
					Method: usmhttp.MethodOptions,
				}: 1,
			},
		},
		{
			name: "validate http methods POST and GET methods as literal",
			// The purpose of this test is to validate that when the methods POST and GET are sent as literal fields
			// and not indexed, we are still able to capture and process them correctly.
			messageBuilder: func() [][]byte {
				getMethodRaw := append([]byte{0x43, 0x03}, []byte("GET")...)
				postMethodRaw := append([]byte{0x43, 0x04}, []byte("POST")...)

				headerFields := removeHeaderFieldByKey(testHeaders(), ":method")
				headersFrame, err := usmhttp2.NewHeadersFrameMessage(usmhttp2.HeadersFrameOptions{
					Headers: headerFields,
				})
				require.NoError(t, err, "could not create headers frame")
				headersFrameWithGET := append(getMethodRaw, headersFrame...)
				headersFrameWithPOST := append(postMethodRaw, headersFrame...)

				framer := newFramer()
				framer.
					writeRawHeaders(t, 1, endHeaders, headersFrameWithGET).
					writeData(t, 1, endStream, emptyBody).
					writeRawHeaders(t, 3, endHeaders, headersFrameWithPOST).
					writeData(t, 3, endStream, emptyBody)
				return [][]byte{framer.bytes()}
			},
			expectedEndpoints: map[usmhttp.Key]int{
				{
					Path:   usmhttp.Path{Content: usmhttp.Interner.GetString(http2DefaultTestPath)},
					Method: usmhttp.MethodGet,
				}: 1,
				{
					Path:   usmhttp.Path{Content: usmhttp.Interner.GetString(http2DefaultTestPath)},
					Method: usmhttp.MethodPost,
				}: 1,
			},
		},
		{
			name: "validate max path length",
			// The purpose of this test is to validate that we are not able to process a path longer than HTTP2_MAX_PATH_LEN.
			messageBuilder: func() [][]byte {
				framer := newFramer()
				return [][]byte{
					framer.
						writeHeaders(t, 1, usmhttp2.HeadersFrameOptions{Headers: generateTestHeaderFields(headersGenerationOptions{pathTypeValue: pathTooLarge})}).
						writeData(t, 1, endStream, emptyBody).
						bytes(),
				}
			},
			expectedEndpoints: nil,
		},
		{
			name: "validate path sent by value (:path)",
			// The purpose of this test is to verify our ability to identify paths which were sent with a key that
			// sent by value (:path).
			messageBuilder: func() [][]byte {
				headerFields := removeHeaderFieldByKey(testHeaders(), ":path")
				headersFrame, err := usmhttp2.NewHeadersFrameMessage(usmhttp2.HeadersFrameOptions{Headers: headerFields})
				require.NoError(t, err, "could not create headers frame")
				// pathHeaderField is created with a key that sent by value (:path) and
				// the value (of the path) is /aaa.
				pathHeaderField := []byte{0x40, 0x84, 0xb9, 0x58, 0xd3, 0x3f, 0x83, 0x60, 0x63, 0x1f}
				headersFrame = append(pathHeaderField, headersFrame...)
				framer := newFramer()
				return [][]byte{
					framer.
						writeRawHeaders(t, 1, endHeaders, headersFrame).
						writeData(t, 1, endStream, emptyBody).
						bytes(),
				}
			},
			expectedEndpoints: nil,
		},
		{
			name: "Interesting frame header sent separately from frame payload",
			// Testing the scenario in which the frame header (of an interesting type) is sent separately from the frame payload.
			messageBuilder: func() [][]byte {
				headersFrame := newFramer().writeHeaders(t, 1, usmhttp2.HeadersFrameOptions{Headers: testHeaders()}).bytes()
				dataFrame := newFramer().writeData(t, 1, endStream, emptyBody).bytes()
				headersFrameHeader := headersFrame[:9]
				secondMessage := append(headersFrame[9:], dataFrame...)
				return [][]byte{
					headersFrameHeader,
					secondMessage,
				}
			},
			expectedEndpoints: map[usmhttp.Key]int{
				{
					Path:   usmhttp.Path{Content: usmhttp.Interner.GetString(http2DefaultTestPath)},
					Method: usmhttp.MethodPost,
				}: 1,
			},
		},
		{
			name: "Not interesting frame header sent separately from frame payload",
			// Testing the scenario in which the frame header (of a not interesting type) is sent separately from the frame payload.
			messageBuilder: func() [][]byte {
				pingFrame := newFramer().writePing(t).bytes()
				fullFrame := newFramer().writeHeaders(t, 1, usmhttp2.HeadersFrameOptions{Headers: testHeaders()}).
					writeData(t, 1, endStream, emptyBody).bytes()
				pingFrameHeader := pingFrame[:9]
				secondMessage := append(pingFrame[9:], fullFrame...)
				return [][]byte{
					pingFrameHeader,
					secondMessage,
				}
			},
			expectedEndpoints: map[usmhttp.Key]int{
				{
					Path:   usmhttp.Path{Content: usmhttp.Interner.GetString(http2DefaultTestPath)},
					Method: usmhttp.MethodPost,
				}: 1,
			},
		},
		{
			name: "validate dynamic table update with indexed header field",
			// The purpose of this test is to verify our ability to support dynamic table update
			// while using a path with indexed header field.
			messageBuilder: func() [][]byte {
				const iterations = 5
				framer := newFramer()
				for i := 0; i < iterations; i++ {
					streamID := getStreamID(i)
					framer.
						writeHeaders(t, streamID, usmhttp2.HeadersFrameOptions{
							Headers:                headersWithGivenEndpoint("/"),
							DynamicTableUpdateSize: defaultDynamicTableSize}).
						writeData(t, streamID, endStream, emptyBody)
				}
				return [][]byte{framer.bytes()}
			},
			expectedEndpoints: map[usmhttp.Key]int{
				{
					Path:   usmhttp.Path{Content: usmhttp.Interner.GetString("/")},
					Method: usmhttp.MethodPost,
				}: 5,
			},
		},
		{
			name: "validate dynamic table update with high value and indexed header field",
			// The purpose of this test is to verify our ability to support dynamic table update
			// with size exceeds one octet, to validate the iteration for parsing the dynamic table update.
			messageBuilder: func() [][]byte {
				const iterations = 5
				const dynamicTableSize = 4000
				framer := newFramer()
				for i := 0; i < iterations; i++ {
					streamID := getStreamID(i)
					framer.
						writeHeaders(t, streamID, usmhttp2.HeadersFrameOptions{
							Headers:                headersWithGivenEndpoint("/"),
							DynamicTableUpdateSize: dynamicTableSize,
						}).
						writeData(t, streamID, endStream, emptyBody)
				}
				return [][]byte{framer.bytes()}
			},
			expectedEndpoints: map[usmhttp.Key]int{
				{
					Path:   usmhttp.Path{Content: usmhttp.Interner.GetString("/")},
					Method: usmhttp.MethodPost,
				}: 5,
			},
		},
		{
			name: "Data frame header sent separately from frame payload",
			// Testing the scenario in which the data frame header is sent separately from the frame payload.
			messageBuilder: func() [][]byte {
				payload := []byte("test")
				headersFrame := newFramer().writeHeaders(t, 1, usmhttp2.HeadersFrameOptions{Headers: testHeaders()}).bytes()
				dataFrame := newFramer().writeData(t, 1, endStream, payload).bytes()
				// We are creating a header frame with a content-length header field that contains the payload size.
				secondMessageHeadersFrame := newFramer().writeHeaders(t, 3, usmhttp2.HeadersFrameOptions{
					Headers: generateTestHeaderFields(headersGenerationOptions{
						overrideContentLength: len(payload)})}).writeData(t, 3, endStream, payload).bytes()

				headersFrameHeader := append(headersFrame, dataFrame[:9]...)
				secondMessage := append(dataFrame[9:], secondMessageHeadersFrame...)
				return [][]byte{
					headersFrameHeader,
					secondMessage,
				}
			},
			expectedEndpoints: map[usmhttp.Key]int{
				{
					Path:   usmhttp.Path{Content: usmhttp.Interner.GetString(http2DefaultTestPath)},
					Method: usmhttp.MethodPost,
				}: 2,
			},
		},
		{
			name: "Data frame header sent separately from frame payload with PING between them",
			// Testing the scenario in which the data frame header is sent separately from the frame payload.,
			// including a PING frame in the second message between the data frame.
			messageBuilder: func() [][]byte {
				payload := []byte("test")
				// We are creating a header frame with a content-length header field that contains the payload size.
				headersFrame := newFramer().writeHeaders(t, 1, usmhttp2.HeadersFrameOptions{
					Headers: generateTestHeaderFields(headersGenerationOptions{
						overrideContentLength: len(payload)})}).bytes()
				dataFrame := newFramer().writeData(t, 1, endStream, payload).bytes()
				pingFrame := newFramer().writePing(t).bytes()

				headersFrameHeader := append(headersFrame, dataFrame[:9]...)
				secondMessage := append(pingFrame, dataFrame[9:]...)
				return [][]byte{
					headersFrameHeader,
					secondMessage,
				}
			},
			expectedEndpoints: map[usmhttp.Key]int{
				{
					Path:   usmhttp.Path{Content: usmhttp.Interner.GetString(http2DefaultTestPath)},
					Method: usmhttp.MethodPost,
				}: 1,
			},
		},
		{
			name: "Payload data frame header sent separately",
			// Testing the scenario in which the data frame header is sent separately from the frame payload.
			messageBuilder: func() [][]byte {
				payload := []byte{1, 2, 3, 4, 5, 6, 7, 8, 9}
				// We are creating a header frame with a content-length header field that contains the payload size.
				headersFrame := newFramer().writeHeaders(t, 1, usmhttp2.HeadersFrameOptions{
					Headers: generateTestHeaderFields(headersGenerationOptions{
						overrideContentLength: len(payload)})}).bytes()
				dataFrame := newFramer().writeData(t, 1, endStream, payload).bytes()
				secondMessageHeadersFrame := newFramer().writeHeaders(t, 3, usmhttp2.HeadersFrameOptions{Headers: testHeaders()}).bytes()
				secondMessageDataFrame := newFramer().writeData(t, 3, endStream, emptyBody).bytes()

				// We are cutting in the middle of the payload
				firstMessage := append(headersFrame, dataFrame[:9+3]...)
				secondMessage := append(dataFrame[9+3:], secondMessageHeadersFrame...)
				secondMessage = append(secondMessage, secondMessageDataFrame...)
				return [][]byte{
					firstMessage,
					secondMessage,
				}
			},
			expectedEndpoints: map[usmhttp.Key]int{
				{
					Path:   usmhttp.Path{Content: usmhttp.Interner.GetString(http2DefaultTestPath)},
					Method: usmhttp.MethodPost,
				}: 2,
			},
		},
		{
			name: "validate CONTINUATION frame support",
			// Testing the scenario in which part of the data frame header is sent using CONTINUATION frame.
			// Currently, we do not support CONTINUATION frames, therefore, we expect to capture only the first
			// part of the message.
			messageBuilder: func() [][]byte {
				const headersFrameEndHeaders = false
				fullHeaders := generateTestHeaderFields(headersGenerationOptions{})
				prefixHeadersFrame, err := usmhttp2.NewHeadersFrameMessage(usmhttp2.HeadersFrameOptions{
					Headers: fullHeaders[:2],
				})
				require.NoError(t, err, "could not create prefix headers frame")

				suffixHeadersFrame, err := usmhttp2.NewHeadersFrameMessage(usmhttp2.HeadersFrameOptions{
					Headers: fullHeaders[2:],
				})
				require.NoError(t, err, "could not create suffix headers frame")

				return [][]byte{
					newFramer().writeRawHeaders(t, 1, headersFrameEndHeaders, prefixHeadersFrame).
						writeRawContinuation(t, 1, endHeaders, suffixHeadersFrame).
						writeData(t, 1, endStream, emptyBody).bytes(),
				}
			},
			expectedEndpoints: nil,
		},
		{
			name: "validate message split into 2 tcp segments",
			// The purpose of this test is to validate that we cannot handle reassembled tcp segments.
			messageBuilder: func() [][]byte {
				a := newFramer().
					writeHeaders(t, 1, usmhttp2.HeadersFrameOptions{Headers: testHeaders()}).
					writeData(t, 1, true, emptyBody).bytes()
				return [][]byte{
					a[:10],
					a[10:],
				}

			},
			expectedEndpoints: nil,
		},
		{
			name: "remainder + header remainder",
			// Testing the scenario where we have both a remainder (a frame's payload split over 2 packets) and in the
			// second packet, we have the remainder and a partial frame header of a new request. We're testing that we
			// can capture the 2 requests in this scenario.
			messageBuilder: func() [][]byte {
				data := []byte("testcontent")
				request1 := newFramer().
					writeHeaders(t, 1, usmhttp2.HeadersFrameOptions{Headers: generateTestHeaderFields(headersGenerationOptions{overrideContentLength: len(data)})}).
					writeData(t, 1, true, data).bytes()
				request2 := newFramer().
					writeHeaders(t, 3, usmhttp2.HeadersFrameOptions{Headers: headersWithGivenEndpoint("/bbb")}).
					writeData(t, 3, true, emptyBody).bytes()
				firstPacket := request1[:len(request1)-6]
				secondPacket := append(request1[len(request1)-6:], request2[:5]...)
				return [][]byte{
					firstPacket,
					secondPacket,
					request2[5:],
				}
			},
			expectedEndpoints: map[usmhttp.Key]int{
				{
					Path:   usmhttp.Path{Content: usmhttp.Interner.GetString(http2DefaultTestPath)},
					Method: usmhttp.MethodPost,
				}: 1,
				{
					Path:   usmhttp.Path{Content: usmhttp.Interner.GetString("/bbb")},
					Method: usmhttp.MethodPost,
				}: 1,
			},
		},
	}
	for _, tt := range tests {
		t.Run(tt.name, func(t *testing.T) {
			if tt.skip {
				t.Skip("skipping test")
			}

			t.Cleanup(func() { cleanProtocolMaps(t, "http2", usmMonitor.ebpfProgram.Manager.Manager) })
			c := dialHTTP2Server(t)

			// Composing a message with the number of setting frames we want to send.
			require.NoError(t, writeInput(c, 500*time.Millisecond, tt.messageBuilder()...))

			res := make(map[usmhttp.Key]int)
			assert.Eventually(t, func() bool {
				return validateStats(usmMonitor, res, tt.expectedEndpoints, s.isTLS)
			}, time.Second*5, time.Millisecond*100, "%v != %v", res, tt.expectedEndpoints)
			if t.Failed() {
				for key := range tt.expectedEndpoints {
					if _, ok := res[key]; !ok {
						t.Logf("key: %v was not found in res", key.Path.Content.Get())
					}
				}
				ebpftest.DumpMapsTestHelper(t, usmMonitor.DumpMaps, usmhttp2.InFlightMap, "http2_dynamic_table")
				dumpTelemetry(t, usmMonitor, s.isTLS)
			}
		})
	}
}

func (s *usmHTTP2Suite) TestDynamicTable() {
	t := s.T()
	cfg := s.getCfg()

	// Start local server and register its cleanup.
	t.Cleanup(startH2CServer(t, authority, s.isTLS))

	// Start the proxy server.
	proxyProcess, cancel := proxy.NewExternalUnixTransparentProxyServer(t, unixPath, authority, s.isTLS)
	t.Cleanup(cancel)
	require.NoError(t, proxy.WaitForConnectionReady(unixPath))

	tests := []struct {
		name                            string
		skip                            bool
		messageBuilder                  func() []byte
		expectedEndpoints               map[usmhttp.Key]int
		expectedDynamicTablePathIndexes []int
	}{
		{
			name: "dynamic table contains only index of path",
			// The purpose of this test is to validate that the dynamic table contains only paths indexes.
			messageBuilder: func() []byte {
				const iterations = 10
				framer := newFramer()

				for i := 0; i < iterations; i++ {
					streamID := getStreamID(i)
					framer.
						writeHeaders(t, streamID, usmhttp2.HeadersFrameOptions{Headers: testHeaders()}).
						writeData(t, streamID, endStream, emptyBody)
				}

				return framer.bytes()
			},
			expectedEndpoints: map[usmhttp.Key]int{
				{
					Path:   usmhttp.Path{Content: usmhttp.Interner.GetString(http2DefaultTestPath)},
					Method: usmhttp.MethodPost,
				}: 10,
			},
			expectedDynamicTablePathIndexes: []int{1, 7, 13, 19, 25, 31, 37, 43, 49, 55},
		},
	}
	for _, tt := range tests {
		t.Run(tt.name, func(t *testing.T) {

			usmMonitor := setupUSMTLSMonitor(t, cfg)
			if s.isTLS {
				utils.WaitForProgramsToBeTraced(t, GoTLSAttacherName, proxyProcess.Process.Pid, utils.ManualTracingFallbackEnabled)
			}

			c := dialHTTP2Server(t)

			// Composing a message with the number of setting frames we want to send.
			require.NoError(t, writeInput(c, 500*time.Millisecond, tt.messageBuilder()))

			res := make(map[usmhttp.Key]int)
			assert.Eventually(t, func() bool {
				// validate the stats we get
				require.True(t, validateStats(usmMonitor, res, tt.expectedEndpoints, s.isTLS))

				validateDynamicTableMap(t, usmMonitor.ebpfProgram, tt.expectedDynamicTablePathIndexes)

				return true
			}, time.Second*5, time.Millisecond*100, "%v != %v", res, tt.expectedEndpoints)
			if t.Failed() {
				for key := range tt.expectedEndpoints {
					if _, ok := res[key]; !ok {
						t.Logf("key: %v was not found in res", key.Path.Content.Get())
					}
				}
				ebpftest.DumpMapsTestHelper(t, usmMonitor.DumpMaps, usmhttp2.InFlightMap)
				dumpTelemetry(t, usmMonitor, s.isTLS)
			}
		})
	}
}

// TestRemainderTable tests the remainder table map.
// We would like to make sure that the remainder table map is being updated correctly.
func (s *usmHTTP2Suite) TestRemainderTable() {
	t := s.T()
	cfg := s.getCfg()

	// Start local server and register its cleanup.
	t.Cleanup(startH2CServer(t, authority, s.isTLS))

	// Start the proxy server.
	proxyProcess, cancel := proxy.NewExternalUnixTransparentProxyServer(t, unixPath, authority, s.isTLS)
	t.Cleanup(cancel)
	require.NoError(t, proxy.WaitForConnectionReady(unixPath))

	tests := []struct {
		name           string
		messageBuilder func() [][]byte
		mapSize        int
	}{
		{
			name: "validate clean with remainder and header zero",
			// The purpose of this test is to validate that we cannot handle reassembled tcp segments.
			messageBuilder: func() [][]byte {
				data := []byte("test12345")
				a := newFramer().
					writeHeaders(t, 1, usmhttp2.HeadersFrameOptions{Headers: generateTestHeaderFields(headersGenerationOptions{overrideContentLength: len(data)})}).bytes()
				b := newFramer().writeData(t, 1, true, data).bytes()
				message := append(a, b[:11]...)
				return [][]byte{
					// we split it in 11 bytes in order to split the payload itself.
					message,
					b[11:],
				}
			},
			mapSize: 0,
		},
		{
			name: "validate remainder in map",
			// The purpose of this test is to validate that we cannot handle reassembled tcp segments.
			messageBuilder: func() [][]byte {
				a := newFramer().
					writeHeaders(t, 1, usmhttp2.HeadersFrameOptions{Headers: testHeaders()}).
					writeData(t, 1, true, emptyBody).bytes()
				return [][]byte{
					// we split it in 10 bytes in order to split the payload itself.
					a[:10],
					a[10:],
				}
			},
			mapSize: 1,
		},
	}
	for _, tt := range tests {
		t.Run(tt.name, func(t *testing.T) {
			usmMonitor := setupUSMTLSMonitor(t, cfg)
			if s.isTLS {
				utils.WaitForProgramsToBeTraced(t, GoTLSAttacherName, proxyProcess.Process.Pid, utils.ManualTracingFallbackEnabled)
			}

			c := dialHTTP2Server(t)

			// Composing a message with the number of setting frames we want to send.
			require.NoError(t, writeInput(c, 500*time.Millisecond, tt.messageBuilder()...))

			assert.Eventually(t, func() bool {
				require.Len(t, getRemainderTableMapKeys(t, usmMonitor.ebpfProgram), tt.mapSize)
				return true
			}, time.Second*5, time.Millisecond*100, "")
			if t.Failed() {
				ebpftest.DumpMapsTestHelper(t, usmMonitor.DumpMaps, usmhttp2.InFlightMap)
				dumpTelemetry(t, usmMonitor, s.isTLS)
			}
		})
	}
}

func (s *usmHTTP2Suite) TestRawHuffmanEncoding() {
	t := s.T()
	cfg := s.getCfg()

	// Start local server and register its cleanup.
	t.Cleanup(startH2CServer(t, authority, s.isTLS))

	// Start the proxy server.
	proxyProcess, cancel := proxy.NewExternalUnixTransparentProxyServer(t, unixPath, authority, s.isTLS)
	t.Cleanup(cancel)
	require.NoError(t, proxy.WaitForConnectionReady(unixPath))

	tests := []struct {
		name                   string
		skip                   bool
		messageBuilder         func() []byte
		expectedEndpoints      map[usmhttp.Key]int
		expectedHuffmanEncoded map[int]bool
	}{
		{
			name: "validate huffman encoding",
			// The purpose of this test is to verify that we are able to identify if the path is huffman encoded.
			messageBuilder: func() []byte {
				framer := newFramer()
				return framer.writeHeaders(t, 1, usmhttp2.HeadersFrameOptions{Headers: testHeaders()}).
					writeData(t, 1, endStream, emptyBody).
					writeHeaders(t, 3, usmhttp2.HeadersFrameOptions{Headers: headersWithGivenEndpoint("/a")}).
					writeData(t, 3, endStream, emptyBody).bytes()
			},
			expectedEndpoints: map[usmhttp.Key]int{
				{
					Path:   usmhttp.Path{Content: usmhttp.Interner.GetString(http2DefaultTestPath)},
					Method: usmhttp.MethodPost,
				}: 1,
				{
					Path:   usmhttp.Path{Content: usmhttp.Interner.GetString("/a")},
					Method: usmhttp.MethodPost,
				}: 1,
			},
			// the key is the path size, and the value is if it should be huffman encoded or not.
			expectedHuffmanEncoded: map[int]bool{
				2: false,
				3: true,
			},
		},
	}
	for _, tt := range tests {
		t.Run(tt.name, func(t *testing.T) {
			usmMonitor := setupUSMTLSMonitor(t, cfg)
			if s.isTLS {
				utils.WaitForProgramsToBeTraced(t, GoTLSAttacherName, proxyProcess.Process.Pid, utils.ManualTracingFallbackEnabled)
			}

			c := dialHTTP2Server(t)

			// Composing a message with the number of setting frames we want to send.
			require.NoError(t, writeInput(c, 500*time.Millisecond, tt.messageBuilder()))

			res := make(map[usmhttp.Key]int)
			assert.Eventually(t, func() bool {
				// validate the stats we get
				if !validateStats(usmMonitor, res, tt.expectedEndpoints, s.isTLS) {
					return false
				}

				return validateHuffmanEncoded(t, usmMonitor.ebpfProgram, tt.expectedHuffmanEncoded)
			}, time.Second*5, time.Millisecond*100, "%v != %v", res, tt.expectedEndpoints)
			if t.Failed() {
				for key := range tt.expectedEndpoints {
					if _, ok := res[key]; !ok {
						t.Logf("key: %v was not found in res", key.Path.Content.Get())
					}
				}
				ebpftest.DumpMapsTestHelper(t, usmMonitor.DumpMaps, usmhttp2.InFlightMap)
				dumpTelemetry(t, usmMonitor, s.isTLS)
			}
		})
	}
}

func TestHTTP2InFlightMapCleaner(t *testing.T) {
	skipIfKernelNotSupported(t)
	cfg := config.New()
	cfg.EnableHTTP2Monitoring = true
	cfg.HTTP2DynamicTableMapCleanerInterval = 5 * time.Second
	cfg.HTTPIdleConnectionTTL = time.Second
	monitor := setupUSMTLSMonitor(t, cfg)
	ebpfNow, err := ddebpf.NowNanoseconds()
	require.NoError(t, err)
	http2InFLightMap, _, err := monitor.ebpfProgram.GetMap(usmhttp2.InFlightMap)
	require.NoError(t, err)
	key := usmhttp2.HTTP2StreamKey{
		Id: 1,
	}
	val := usmhttp2.HTTP2Stream{
		Request_started: uint64(ebpfNow - (time.Second * 3).Nanoseconds()),
	}
	require.NoError(t, http2InFLightMap.Update(unsafe.Pointer(&key), unsafe.Pointer(&val), ebpf.UpdateAny))

	var newVal usmhttp2.HTTP2Stream
	require.NoError(t, http2InFLightMap.Lookup(unsafe.Pointer(&key), unsafe.Pointer(&newVal)))
	require.Equal(t, val, newVal)

	require.Eventually(t, func() bool {
		err := http2InFLightMap.Lookup(unsafe.Pointer(&key), unsafe.Pointer(&newVal))
		return errors.Is(err, ebpf.ErrKeyNotExist)
	}, 3*cfg.HTTP2DynamicTableMapCleanerInterval, time.Millisecond*100)
}

// validateStats validates that the stats we get from the monitor are as expected.
func validateStats(usmMonitor *Monitor, res, expectedEndpoints map[usmhttp.Key]int, isTLS bool) bool {
	for key, stat := range getHTTPLikeProtocolStats(usmMonitor, protocols.HTTP2) {
		if key.DstPort == srvPort || key.SrcPort == srvPort {
			statusCode := testutil.StatusFromPath(key.Path.Content.Get())
			// statusCode 0 represents an error returned from the function, which means the URL is not in the special
			// form which contains the expected status code (form - `/status/{statusCode}`). So by default we use
			// 200 as the status code.
			if statusCode == 0 {
				statusCode = 200
			}
			hasTag := stat.Data[statusCode].StaticTags == network.ConnTagGo
			if hasTag != isTLS {
				continue
			}
			count := stat.Data[statusCode].Count
			newKey := usmhttp.Key{
				Path:   usmhttp.Path{Content: key.Path.Content},
				Method: key.Method,
			}
			if _, ok := res[newKey]; !ok {
				res[newKey] = count
			} else {
				res[newKey] += count
			}
		}
	}

	if len(res) != len(expectedEndpoints) {
		return false
	}

	for key, endpointCount := range res {
		_, ok := expectedEndpoints[key]
		if !ok {
			return false
		}
		if endpointCount != expectedEndpoints[key] {
			return false
		}
	}
	return true
}

// getHTTP2UnixClientArray creates an array of http2 clients over a unix socket.
func getHTTP2UnixClientArray(size int, unixPath string) []*http.Client {
	res := make([]*http.Client, size)
	for i := 0; i < size; i++ {
		res[i] = &http.Client{
			Transport: &http2.Transport{
				AllowHTTP: true,
				DialTLSContext: func(context.Context, string, string, *tls.Config) (net.Conn, error) {
					return net.Dial("unix", unixPath)
				},
			},
		}
	}

	return res
}

// writeInput writes the given input to the socket and reads the response.
// Presently, the timeout is configured to one second for all readings.
// In case of encountered issues, increasing this duration might be necessary.
func writeInput(c net.Conn, timeout time.Duration, inputs ...[]byte) error {
	for i, input := range inputs {
		if _, err := c.Write(input); err != nil {
			return err
		}
		if i != len(inputs)-1 {
			// As long as we're not at the last message, we want to wait a bit before sending the next message.
			// as we've seen that Go's implementation can "merge" messages together, so having a small delay
			// between messages help us avoid this issue.
			// There is no purpose for the delay after the last message, as the use case of "merging" messages cannot
			// happen in this case.
			time.Sleep(time.Millisecond * 10)
		}
	}
	// Since we don't know when to stop reading from the socket, we set a timeout.
	if err := c.SetReadDeadline(time.Now().Add(timeout)); err != nil {
		return err
	}
	http2Framer := http2.NewFramer(io.Discard, c)
	for {
		_, err := http2Framer.ReadFrame()
		if err != nil {
			// we want to stop reading from the socket when we encounter an i/o timeout.
			if strings.Contains(err.Error(), "i/o timeout") {
				return nil
			}
			return err
		}
	}
}

// headersWithGivenEndpoint returns a set of header fields with the given path.
func headersWithGivenEndpoint(path string) []hpack.HeaderField {
	return generateTestHeaderFields(headersGenerationOptions{pathTypeValue: pathOverride, overrideEndpoint: path})
}

// testHeaders returns a set of header fields.
func testHeaders() []hpack.HeaderField { return generateTestHeaderFields(headersGenerationOptions{}) }

type headersGenerationOptions struct {
	pathTypeValue         pathType
	overrideMethod        string
	overrideEndpoint      string
	overrideContentLength int
}

// generateTestHeaderFields generates a set of header fields that will be used for the tests.
func generateTestHeaderFields(options headersGenerationOptions) []hpack.HeaderField {
	method := defaultMethod
	if options.overrideMethod != "" {
		method = options.overrideMethod
	}
	pathHeaderField := hpack.HeaderField{Name: ":path"}
	switch options.pathTypeValue {
	case pathDefault:
		pathHeaderField.Value = http2DefaultTestPath
	case pathLiteralNeverIndexed:
		pathHeaderField.Value = http2DefaultTestPath
		pathHeaderField.Sensitive = true
	case pathLiteralWithoutIndexing:
		// If we want to create a case without indexing, we need to make sure that the path is longer than 100 characters.
		// The indexing is determined by the dynamic table size (which we set to dynamicTableSize) and the size of the path.
		// ref: https://github.com/golang/net/blob/07e05fd6e95ab445ebe48840c81a027dbace3b8e/http2/hpack/encode.go#L140
		// Therefore, we want to make sure that the path is longer or equal to 100 characters so that the path will not be indexed.
		pathHeaderField.Value = "/" + strings.Repeat("a", defaultDynamicTableSize)
	case pathTooLarge:
		pathHeaderField.Value = "/" + pathExceedingMaxSize
	case pathOverride:
		pathHeaderField.Value = options.overrideEndpoint
	}

	contentLength := defaultContentLength
	if options.overrideContentLength != 0 {
		contentLength = options.overrideContentLength
	}

	return []hpack.HeaderField{
		{Name: ":authority", Value: authority},
		{Name: ":method", Value: method},
		pathHeaderField,
		{Name: ":scheme", Value: "http"},
		{Name: "content-type", Value: "application/json"},
		{Name: "content-length", Value: strconv.Itoa(contentLength)},
		{Name: "accept-encoding", Value: "gzip"},
		{Name: "user-agent", Value: "Go-http-client/2.0"},
	}
}

// removeHeaderFieldByKey removes the header field with the given key from the given header fields.
func removeHeaderFieldByKey(headerFields []hpack.HeaderField, keyToRemove string) []hpack.HeaderField {
	return slices.DeleteFunc(headerFields, func(value hpack.HeaderField) bool {
		return value.Name == keyToRemove
	})
}

func getStreamID(streamID int) uint32 {
	return uint32(streamID*2 + 1)
}

type framer struct {
	buf    *bytes.Buffer
	framer *http2.Framer
}

func newFramer() *framer {
	buf := &bytes.Buffer{}
	return &framer{
		buf:    buf,
		framer: http2.NewFramer(buf, nil),
	}
}

func (f *framer) writeMultiMessage(t *testing.T, count int, cb func(t *testing.T) *framer) *framer {
	for i := 0; i < count; i++ {
		cb(t)
	}
	return f
}

func (f *framer) bytes() []byte {
	return f.buf.Bytes()
}

func (f *framer) writeSettings(t *testing.T) *framer {
	require.NoError(t, f.framer.WriteSettings(http2.Setting{}), "could not write settings frame")
	return f
}

func (f *framer) writePing(t *testing.T) *framer {
	require.NoError(t, f.framer.WritePing(true, [8]byte{}), "could not write ping frame")
	return f
}

func (f *framer) writeRSTStream(t *testing.T, streamID uint32, errCode http2.ErrCode) *framer {
	require.NoError(t, f.framer.WriteRSTStream(streamID, errCode), "could not write RST_STREAM")
	return f
}

func (f *framer) writeData(t *testing.T, streamID uint32, endStream bool, buf []byte) *framer {
	require.NoError(t, f.framer.WriteData(streamID, endStream, buf), "could not write data frame")
	return f
}

func (f *framer) writeRawContinuation(t *testing.T, streamID uint32, endHeaders bool, buf []byte) *framer {
	require.NoError(t, f.framer.WriteContinuation(streamID, endHeaders, buf), "could not write raw continuation frame")
	return f
}

func (f *framer) writeWindowUpdate(t *testing.T, streamID uint32, increment uint32) *framer {
	require.NoError(t, f.framer.WriteWindowUpdate(streamID, increment), "could not write window update frame")
	return f
}

func (f *framer) writeRawHeaders(t *testing.T, streamID uint32, endHeaders bool, headerFrames []byte) *framer {
	require.NoError(t, f.framer.WriteHeaders(http2.HeadersFrameParam{
		StreamID:      streamID,
		BlockFragment: headerFrames,
		EndHeaders:    endHeaders,
	}), "could not write header frames")
	return f
}

func (f *framer) writeHeaders(t *testing.T, streamID uint32, headersFramesOptions usmhttp2.HeadersFrameOptions) *framer {
	headersFrame, err := usmhttp2.NewHeadersFrameMessage(headersFramesOptions)
	require.NoError(t, err, "could not create headers frame")

	if headersFramesOptions.EndStream {
		require.NoError(t, f.framer.WriteHeaders(http2.HeadersFrameParam{
			StreamID:      streamID,
			BlockFragment: headersFrame,
			EndHeaders:    endHeaders,
			EndStream:     true,
		}), "could not write header frames")
		return f
	}

	return f.writeRawHeaders(t, streamID, true, headersFrame)
}

func (f *framer) writeHeadersWithEncoder(t *testing.T, streamID uint32, headersFramesOptions usmhttp2.HeadersFrameOptions, encoder *hpack.Encoder, buf *bytes.Buffer) *framer {
	require.NoError(t, usmhttp2.NewHeadersFrameMessageWithEncoder(encoder, headersFramesOptions), "could not create headers frame")
	headersFrame := buf.Bytes()
	buf.Reset()
	if headersFramesOptions.EndStream {
		require.NoError(t, f.framer.WriteHeaders(http2.HeadersFrameParam{
			StreamID:      streamID,
			BlockFragment: headersFrame,
			EndHeaders:    endHeaders,
			EndStream:     true,
		}), "could not write header frames")
		return f
	}

	return f.writeRawHeaders(t, streamID, true, headersFrame)
}

type captureRange struct {
	lower int
	upper int
}

func getExpectedOutcomeForPathWithRepeatedChars() map[usmhttp.Key]captureRange {
	expected := make(map[usmhttp.Key]captureRange)
	for i := 1; i < 100; i++ {
		expected[usmhttp.Key{
			Path: usmhttp.Path{
				Content: usmhttp.Interner.GetString(fmt.Sprintf("/%s", strings.Repeat("a", i))),
			},
			Method: usmhttp.MethodPost,
		}] = captureRange{
			lower: 1,
			upper: 1,
		}
	}
	return expected
}

func startH2CServer(t *testing.T, address string, isTLS bool) func() {
	srv := &http.Server{
		Addr: authority,
		Handler: h2c.NewHandler(http.HandlerFunc(func(w http.ResponseWriter, r *http.Request) {
			statusCode := testutil.StatusFromPath(r.URL.Path)
			if statusCode == 0 {
				w.WriteHeader(http.StatusOK)
			} else {
				w.WriteHeader(int(statusCode))
			}
			defer func() { _ = r.Body.Close() }()
			_, _ = io.Copy(w, r.Body)
		}), &http2.Server{}),
		IdleTimeout: 2 * time.Second,
	}

	require.NoError(t, http2.ConfigureServer(srv, nil), "could not configure server")

	l, err := net.Listen("tcp", address)
	require.NoError(t, err, "could not listen")

	if isTLS {
		cert, key, err := testutil.GetCertsPaths()
		require.NoError(t, err, "could not get certs paths")
		go func() {
			if err := srv.ServeTLS(l, cert, key); err != http.ErrServerClosed {
				require.NoError(t, err, "could not serve TLS")
			}
		}()
	} else {
		go func() {
			if err := srv.Serve(l); err != http.ErrServerClosed {
				require.NoError(t, err, "could not serve")
			}
		}()
	}

	return func() { _ = srv.Shutdown(context.Background()) }
}

func getClientsIndex(index, totalCount int) int {
	return index % totalCount
}

// validateDynamicTableMap validates that the dynamic table map contains the expected indexes.
func validateDynamicTableMap(t *testing.T, ebpfProgram *ebpfProgram, expectedDynamicTablePathIndexes []int) {
	dynamicTableMap, _, err := ebpfProgram.GetMap("http2_dynamic_table")
	require.NoError(t, err)
	resultIndexes := make([]int, 0)
	var key usmhttp2.HTTP2DynamicTableIndex
	var value usmhttp2.HTTP2DynamicTableEntry
	iterator := dynamicTableMap.Iterate()

	for iterator.Next(&key, &value) {
		resultIndexes = append(resultIndexes, int(key.Index))
	}
	sort.Ints(resultIndexes)
	require.EqualValues(t, expectedDynamicTablePathIndexes, resultIndexes)
}

// getRemainderTableMapKeys returns the keys of the remainder table map.
func getRemainderTableMapKeys(t *testing.T, ebpfProgram *ebpfProgram) []usmhttp.ConnTuple {
	remainderMap, _, err := ebpfProgram.GetMap("http2_remainder")
	require.NoError(t, err)
	resultIndexes := make([]usmhttp.ConnTuple, 0)
	var key usmhttp2.ConnTuple
	var value usmhttp2.HTTP2RemainderEntry
	iterator := remainderMap.Iterate()

	for iterator.Next(&key, &value) {
		resultIndexes = append(resultIndexes, key)
	}
	return resultIndexes
}

// validateHuffmanEncoded validates that the dynamic table map contains the expected huffman encoded paths.
func validateHuffmanEncoded(t *testing.T, ebpfProgram *ebpfProgram, expectedHuffmanEncoded map[int]bool) bool {
	dynamicTableMap, _, err := ebpfProgram.GetMap("http2_dynamic_table")
	if err != nil {
		t.Logf("could not get dynamic table map: %v", err)
		return false
	}
	resultEncodedPaths := make(map[int]bool, 0)

	var key usmhttp2.HTTP2DynamicTableIndex
	var value usmhttp2.HTTP2DynamicTableEntry
	iterator := dynamicTableMap.Iterate()
	for iterator.Next(&key, &value) {
		resultEncodedPaths[int(value.String_len)] = value.Is_huffman_encoded
	}
	// we compare the size of the path and if it is huffman encoded.
	return reflect.DeepEqual(expectedHuffmanEncoded, resultEncodedPaths)
}

// dialHTTP2Server dials the http2 server and performs the initial handshake
func dialHTTP2Server(t *testing.T) net.Conn {
	c, err := net.Dial("unix", unixPath)
	require.NoError(t, err, "failed to dial")
	t.Cleanup(func() { _ = c.Close() })

	// Writing a magic and the settings in the same packet to socket.
	require.NoError(t, writeInput(c, time.Millisecond*200, usmhttp2.ComposeMessage([]byte(http2.ClientPreface), newFramer().writeSettings(t).bytes())))
	return c
}

// getHTTP2KernelTelemetry returns the HTTP2 kernel telemetry
func getHTTP2KernelTelemetry(monitor *Monitor, isTLS bool) (*usmhttp2.HTTP2Telemetry, error) {
	http2Telemetry := &usmhttp2.HTTP2Telemetry{}
	var zero uint32

	mapName := usmhttp2.TelemetryMap
	if isTLS {
		mapName = usmhttp2.TLSTelemetryMap
	}

	mp, _, err := monitor.ebpfProgram.GetMap(mapName)
	if err != nil {
		return nil, fmt.Errorf("unable to get %q map: %s", mapName, err)
	}

	if err := mp.Lookup(unsafe.Pointer(&zero), unsafe.Pointer(http2Telemetry)); err != nil {
		return nil, fmt.Errorf("unable to lookup %q map: %s", mapName, err)
	}
	return http2Telemetry, nil
}

func dumpTelemetry(t *testing.T, usmMonitor *Monitor, isTLS bool) {
	if telemetry, err := getHTTP2KernelTelemetry(usmMonitor, isTLS); err == nil {
		tlsMarker := ""
		if isTLS {
			tlsMarker = "tls "
		}
		t.Logf("http2 eBPF %stelemetry: %v", tlsMarker, telemetry)
	}
}<|MERGE_RESOLUTION|>--- conflicted
+++ resolved
@@ -95,16 +95,12 @@
 
 func TestHTTP2Scenarios(t *testing.T) {
 	skipIfKernelNotSupported(t)
-<<<<<<< HEAD
-	ebpftest.TestBuildModes(t, usmtestutil.SupportedBuildModes(t, []ebpftest.BuildMode{ebpftest.Prebuilt, ebpftest.RuntimeCompiled, ebpftest.CORE}), "", func(t *testing.T) {
-=======
 	modes := []ebpftest.BuildMode{ebpftest.RuntimeCompiled, ebpftest.CORE}
 	if !prebuilt.IsDeprecated() {
 		modes = append(modes, ebpftest.Prebuilt)
 	}
 
 	ebpftest.TestBuildModes(t, modes, "", func(t *testing.T) {
->>>>>>> 510bff9c
 		for _, tc := range []struct {
 			name  string
 			isTLS bool
