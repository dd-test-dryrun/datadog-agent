--- conflicted
+++ resolved
@@ -232,22 +232,13 @@
 	lastFetch time.Time
 	closed    *closedConnections
 	stats     map[StatCookie]StatCounters
-	// maps by dns key the domain (string) to stats structure
-<<<<<<< HEAD
-	dnsStats           dns.StatsByKeyByNameByType
-	httpStatsDelta     map[http.Key]*http.RequestStats
-	http2StatsDelta    map[http.Key]*http.RequestStats
-	kafkaStatsDelta    map[kafka.Key]*kafka.RequestStats
-	postgresStatsDelta map[postgres.Key]*postgres.RequestStat
-	redisStatsDelta    map[redis.Key]*redis.RequestStats
-	lastTelemetries    map[ConnTelemetryType]int64
+
 	// Flag for handling closed connection capacity pressure for this client
 	closedConnectionsNearCapacity atomic.Bool
-=======
+	// maps by dns key the domain (string) to stats structure
 	dnsStats        dns.StatsByKeyByNameByType
 	usmDelta        USMProtocolsData
 	lastTelemetries map[ConnTelemetryType]int64
->>>>>>> 27e00325
 }
 
 func (c *client) Reset() {
@@ -259,17 +250,9 @@
 	c.closed.conns = c.closed.conns[:0]
 	c.closed.byCookie = make(map[StatCookie]int)
 	c.dnsStats = make(dns.StatsByKeyByNameByType)
-<<<<<<< HEAD
-	c.httpStatsDelta = make(map[http.Key]*http.RequestStats)
-	c.http2StatsDelta = make(map[http.Key]*http.RequestStats)
-	c.kafkaStatsDelta = make(map[kafka.Key]*kafka.RequestStats)
-	c.postgresStatsDelta = make(map[postgres.Key]*postgres.RequestStat)
-	c.redisStatsDelta = make(map[redis.Key]*redis.RequestStats)
 	// Reset the capacity flag when client state is reset
 	c.closedConnectionsNearCapacity.Store(false)
-=======
 	c.usmDelta.Reset()
->>>>>>> 27e00325
 }
 
 type networkState struct {
