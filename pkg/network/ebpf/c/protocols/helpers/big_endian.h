#ifndef __BIG_ENDIAN_HELPERS_H
#define __BIG_ENDIAN_HELPERS_H

#include "bpf_endian.h"

#define identity_transformer(x) (x)

static __always_inline long bpf_sk_msg_load_bytes(struct sk_msg_md *msg, u32 offset, void *to, u32 len)
{
    long err = bpf_msg_pull_data(msg, offset, offset + len, 0);
    if (err < 0) {
        return err;
    }

    void *data = msg->data;
    void *data_end = msg->data_end;
    if (data + len > data_end) {
        return -1;
    }

    return bpf_probe_read_kernel(to, len, data);
}

// Template for read_big_endian_{s16, s32} methods. The function gets skb, offset and an out parameter of the relevant
// type, verifies we do not exceed the packet's boundaries, and reads the relevant number from the packet. Eventually
// we are converting the little-endian (default by the read) to big-endian. Return false if we exceeds boundaries, true
// otherwise.
#define READ_BIG_ENDIAN(type, transformer)                                                                  \
    static __always_inline __maybe_unused bool read_big_endian_##type(struct __sk_buff *skb, u32 offset, type *out) {      \
        if (offset + sizeof(type) > skb->len) {                                                             \
            return false;                                                                                   \
        }                                                                                                   \
        type val;                                                                                           \
        bpf_memset(&val, 0, sizeof(type));                                                                  \
        bpf_skb_load_bytes_with_telemetry(skb, offset, &val, sizeof(type));                                 \
        *out = transformer(val);                                                                            \
        return true;                                                                                        \
    }

<<<<<<< HEAD
#define READ_BIG_ENDIAN_USER(type, transformer)                                                                  \
    static __always_inline __maybe_unused bool read_big_endian_user_##type(const void *buf, u32 buflen, u32 offset, type *out) {      \
        if (offset + sizeof(type) > buflen) {                                                             \
            return false;                                                                                   \
        }                                                                                                   \
        type val;                                                                                           \
        bpf_memset(&val, 0, sizeof(type));                                                                  \
        bpf_probe_read_user(&val, sizeof(type), buf + offset);                                 \
        *out = transformer(val);                                                                            \
        return true;                                                                                        \
    }

#define READ_BIG_ENDIAN_SK_MSG(type, transformer)                                                                  \
    static __always_inline __maybe_unused bool read_big_endian_sk_msg_##type(struct sk_msg_md *msg, u32 offset, type *out) {      \
        if (offset + sizeof(type) > msg->size) {                                                             \
            return false;                                                                                   \
        }                                                                                                   \
        type val;                                                                                           \
        bpf_memset(&val, 0, sizeof(type));                                                                  \
        bpf_sk_msg_load_bytes(msg, offset, &val, sizeof(type));                                 \
        *out = transformer(val);                                                                            \
        return true;                                                                                        \
=======
#define READ_BIG_ENDIAN_USER(type, transformer)                                                                                   \
    static __always_inline __maybe_unused bool read_big_endian_user_##type(const void *buf, u32 buflen, u32 offset, type *out) {  \
        if (offset + sizeof(type) > buflen) {                                                                                     \
            return false;                                                                                                         \
        }                                                                                                                         \
        type val;                                                                                                                 \
        bpf_memset(&val, 0, sizeof(type));                                                                                        \
        bpf_probe_read_user(&val, sizeof(type), buf + offset);                                                                    \
        *out = transformer(val);                                                                                                  \
        return true;                                                                                                              \
>>>>>>> fcd78a27
    }

READ_BIG_ENDIAN_USER(s32, bpf_ntohl);
READ_BIG_ENDIAN_USER(s16, bpf_ntohs);
READ_BIG_ENDIAN_USER(s8, identity_transformer);

READ_BIG_ENDIAN(s32, bpf_ntohl);
READ_BIG_ENDIAN(s16, bpf_ntohs);
READ_BIG_ENDIAN(s8, identity_transformer);

READ_BIG_ENDIAN_SK_MSG(s32, bpf_ntohl);
READ_BIG_ENDIAN_SK_MSG(s16, bpf_ntohs);
READ_BIG_ENDIAN_SK_MSG(s8, identity_transformer);

#endif<|MERGE_RESOLUTION|>--- conflicted
+++ resolved
@@ -37,18 +37,21 @@
         return true;                                                                                        \
     }
 
-<<<<<<< HEAD
-#define READ_BIG_ENDIAN_USER(type, transformer)                                                                  \
-    static __always_inline __maybe_unused bool read_big_endian_user_##type(const void *buf, u32 buflen, u32 offset, type *out) {      \
-        if (offset + sizeof(type) > buflen) {                                                             \
-            return false;                                                                                   \
-        }                                                                                                   \
-        type val;                                                                                           \
-        bpf_memset(&val, 0, sizeof(type));                                                                  \
-        bpf_probe_read_user(&val, sizeof(type), buf + offset);                                 \
-        *out = transformer(val);                                                                            \
-        return true;                                                                                        \
+#define READ_BIG_ENDIAN_USER(type, transformer)                                                                                   \
+    static __always_inline __maybe_unused bool read_big_endian_user_##type(const void *buf, u32 buflen, u32 offset, type *out) {  \
+        if (offset + sizeof(type) > buflen) {                                                                                     \
+            return false;                                                                                                         \
+        }                                                                                                                         \
+        type val;                                                                                                                 \
+        bpf_memset(&val, 0, sizeof(type));                                                                                        \
+        bpf_probe_read_user(&val, sizeof(type), buf + offset);                                                                    \
+        *out = transformer(val);                                                                                                  \
+        return true;                                                                                                              \
     }
+
+READ_BIG_ENDIAN_USER(s32, bpf_ntohl);
+READ_BIG_ENDIAN_USER(s16, bpf_ntohs);
+READ_BIG_ENDIAN_USER(s8, identity_transformer);
 
 #define READ_BIG_ENDIAN_SK_MSG(type, transformer)                                                                  \
     static __always_inline __maybe_unused bool read_big_endian_sk_msg_##type(struct sk_msg_md *msg, u32 offset, type *out) {      \
@@ -60,23 +63,7 @@
         bpf_sk_msg_load_bytes(msg, offset, &val, sizeof(type));                                 \
         *out = transformer(val);                                                                            \
         return true;                                                                                        \
-=======
-#define READ_BIG_ENDIAN_USER(type, transformer)                                                                                   \
-    static __always_inline __maybe_unused bool read_big_endian_user_##type(const void *buf, u32 buflen, u32 offset, type *out) {  \
-        if (offset + sizeof(type) > buflen) {                                                                                     \
-            return false;                                                                                                         \
-        }                                                                                                                         \
-        type val;                                                                                                                 \
-        bpf_memset(&val, 0, sizeof(type));                                                                                        \
-        bpf_probe_read_user(&val, sizeof(type), buf + offset);                                                                    \
-        *out = transformer(val);                                                                                                  \
-        return true;                                                                                                              \
->>>>>>> fcd78a27
     }
-
-READ_BIG_ENDIAN_USER(s32, bpf_ntohl);
-READ_BIG_ENDIAN_USER(s16, bpf_ntohs);
-READ_BIG_ENDIAN_USER(s8, identity_transformer);
 
 READ_BIG_ENDIAN(s32, bpf_ntohl);
 READ_BIG_ENDIAN(s16, bpf_ntohs);
