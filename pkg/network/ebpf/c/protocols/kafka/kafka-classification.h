--- conflicted
+++ resolved
@@ -5,7 +5,6 @@
 #include "protocols/helpers/pktbuf.h"
 #include "protocols/kafka/defs.h"
 #include "protocols/kafka/maps.h"
-#include "protocols/kafka/pktbuf.h"
 #include "protocols/kafka/types.h"
 
 #define STRINGIFY(a) #a
@@ -246,14 +245,11 @@
 static __always_inline __maybe_unused bool tls_is_kafka(tls_dispatcher_arguments_t *tls, const char* buf, __u32 buf_size)
 {
     return __is_kafka(pktbuf_from_tls(tls), buf, buf_size);
-<<<<<<< HEAD
 }
 
 static __always_inline bool skskb_is_kafka(struct sk_msg_md *msg, const char* buf, __u32 buf_size)
 {
     return __is_kafka(pktbuf_from_sk_msg_md(msg), buf, buf_size);
-=======
->>>>>>> fcd78a27
 }
 
 #endif