#ifndef __KAFKA_CLASSIFICATION_H
#define __KAFKA_CLASSIFICATION_H

#include "protocols/helpers/big_endian.h"
#include "protocols/helpers/pktbuf.h"
#include "protocols/kafka/defs.h"
#include "protocols/kafka/maps.h"
#include "protocols/kafka/types.h"

#define STRINGIFY(a) #a

// A template for verifying a given buffer is composed of the characters [a-z], [A-Z], [0-9], ".", "_", or "-",
// or, optionally, allowing any printable characters.
// The iterations reads up to MIN(max_buffer_size, real_size).
// Has to be a template and not a function, as we have pragma unroll.
#define CHECK_STRING_COMPOSED_OF_ASCII(max_buffer_size, real_size, buffer, printable_ok)                                                \
    char ch = 0;                                                                                                                        \
_Pragma( STRINGIFY(unroll(max_buffer_size)) )                                                                                           \
    for (unsigned int j = 0; j < max_buffer_size; j++) {                                                                                         \
        /* Verifies we are not exceeding the real client_id_size, and if we do, we finish the iteration as we reached */                \
        /* to the end of the buffer and all checks have been successful. */                                                             \
        if (j + 1 > real_size) {                                                                                                        \
            break;                                                                                                                      \
        }                                                                                                                               \
        ch = buffer[j];                                                                                                                 \
        if (('a' <= ch && ch <= 'z') || ('A' <= ch && ch <= 'Z') || ('0' <= ch && ch <= '9') || ch == '.' || ch == '_' || ch == '-') {  \
            continue;                                                                                                                   \
        }                                                                                                                               \
        /* The above check is actually redundant for the printable_ok case, but removing it leads */                                    \
        /* to some compiler optimizations which the verifier doesn't agree with. */                                                     \
        if (printable_ok && (ch >= ' ' && ch <= '~')) {                                                                                 \
            continue;                                                                                                                   \
        }                                                                                                                               \
        return false;                                                                                                                   \
    }                                                                                                                                   \
    return true;

#define CHECK_STRING_VALID_TOPIC_NAME(max_buffer_size, real_size, buffer)   \
    CHECK_STRING_COMPOSED_OF_ASCII(max_buffer_size, real_size, buffer, false)

// The client ID actually allows any UTF-8 chars but we restrict it to printable ASCII characters
// for now to avoid false positives.
#define CHECK_STRING_VALID_CLIENT_ID(max_buffer_size, real_size, buffer)   \
    CHECK_STRING_COMPOSED_OF_ASCII(max_buffer_size, real_size, buffer, true)


// Reads the client id (up to CLIENT_ID_SIZE_TO_VALIDATE bytes from the given offset), and verifies if it is valid,
// namely, composed only from characters from [a-zA-Z0-9._-].
static __always_inline bool is_valid_client_id(pktbuf_t pkt, u32 offset, u16 real_client_id_size) {
    const u32 key = 0;
    // Fetch the client id buffer from per-cpu array, which gives us the ability to extend the size of the buffer,
    // as the stack is limited with the number of bytes we can allocate on.
    char *client_id = bpf_map_lookup_elem(&kafka_client_id, &key);
    if (client_id == NULL) {
        return false;
    }
    bpf_memset(client_id, 0, CLIENT_ID_SIZE_TO_VALIDATE);
    pktbuf_load_bytes_with_telemetry(pkt, offset, (char *)client_id, CLIENT_ID_SIZE_TO_VALIDATE);

    // Returns true if client_id is composed out of the characters [a-z], [A-Z], [0-9], ".", "_", or "-".
    CHECK_STRING_VALID_CLIENT_ID(CLIENT_ID_SIZE_TO_VALIDATE, real_client_id_size, client_id);
}

// Checks the given kafka header represents a valid one.
// * The message size should include the size of the header.
// * The api version is not negative.
// * Correlation ID is not negative.
// * The client ID size if not negative.
static __always_inline bool is_valid_kafka_request_header(const kafka_header_t *kafka_header) {
    if (kafka_header->message_size < sizeof(kafka_header_t) || kafka_header->message_size  < 0) {
        return false;
    }

    if (kafka_header->api_version < 0) {
        return false;
    }

    if (kafka_header->correlation_id < 0) {
        return false;
    }

    return kafka_header->client_id_size >= -1;
}

// Checks the given kafka api key (= operation) and api version is supported and wanted by us.
static __always_inline bool is_supported_kafka_api_version(s16 api_key, s16 api_version) {
    switch (api_key) {
    case KAFKA_FETCH:
<<<<<<< HEAD
        if (kafka_header->api_version < KAFKA_CLASSIFICATION_MIN_SUPPORTED_FETCH_REQUEST_API_VERSION) {
            return false;
        }
        if (kafka_header->api_version > KAFKA_CLASSIFICATION_MAX_SUPPORTED_FETCH_REQUEST_API_VERSION) {
=======
        if (api_version < KAFKA_MIN_SUPPORTED_FETCH_REQUEST_API_VERSION) {
            return false;
        }
        if (api_version > KAFKA_MAX_SUPPORTED_FETCH_REQUEST_API_VERSION) {
            // Fetch request version 13 and above is not supported.
>>>>>>> bb1d4142
            return false;
        }
        break;
    case KAFKA_PRODUCE:
<<<<<<< HEAD
        if (kafka_header->api_version < KAFKA_CLASSIFICATION_MIN_SUPPORTED_PRODUCE_REQUEST_API_VERSION) {
            // We have seen some false positives when both request_api_version and request_api_key are 0,
            // so dropping support for this case
            return false;
        } else if (kafka_header->api_version > KAFKA_CLASSIFICATION_MAX_SUPPORTED_PRODUCE_REQUEST_API_VERSION) {
=======
        if (api_version < KAFKA_MIN_SUPPORTED_PRODUCE_REQUEST_API_VERSION) {
            // We have seen some false positives when both request_api_version and request_api_key are 0,
            // so dropping support for this case
            return false;
        } else if (api_version > KAFKA_MAX_SUPPORTED_PRODUCE_REQUEST_API_VERSION) {
>>>>>>> bb1d4142
            return false;
        }
        break;
    default:
        // We are only interested in fetch and produce requests
        return false;
    }

    // if we didn't hit any of the above checks, we are good to go.
    return true;
}

PKTBUF_READ_INTO_BUFFER(topic_name, TOPIC_NAME_MAX_STRING_SIZE_TO_VALIDATE, BLK_SIZE)

static __always_inline bool isMSBSet(uint8_t byte) {
    return (byte & 0x80) != 0;
}

// Parses a varint of maximum size two bytes. The maximum size is (0x7f << 7) |
// 0x7f == 16383 bytes. This is more than enough for the topic name size which
// is a maximum of 255 bytes.
static __always_inline int parse_varint_u16(u16 *out, u16 in, u32 *bytes)
{
    *bytes = 1;

    u8 first = in & 0xff;
    u8 second = in >> 8;
    u16 tmp = 0;

    tmp |= first & 0x7f;
    if (isMSBSet(first)) {
        *bytes += 1;
        tmp |= ((u16)(second & 0x7f)) << 7;

        if (isMSBSet(second)) {
            // varint larger than two bytes.
            return false;
        }
    }

    // When lengths are stored as varints in the protocol, they are always
    // stored as N + 1.
    *out = tmp - 1;
    return true;
}

static __always_inline bool skip_varint_number_of_topics(pktbuf_t pkt, u32 *offset) {
    u8 bytes[2] = {};

    // Should be safe to assume that there is always more than one byte present,
    // since there will be the topic name etc after the number of topics.
    if (*offset + sizeof(bytes) > pktbuf_data_end(pkt)) {
        return false;
    }

    pktbuf_load_bytes(pkt, *offset, bytes, sizeof(bytes));

    *offset += 1;
    if (isMSBSet(bytes[0])) {
        *offset += 1;

        if (isMSBSet(bytes[1])) {
            // More than 16383 topics?
            return false;
        }
    }

    return true;
}

// Skips a varint of up to `max_bytes` (4).  The `skip_varint_number_of_topics`
// above could potentially be merged with this, although that leads to a small
// growth in the number of instructions processed.
//
// Note there is an assumption that there are at least `max_bytes` available in
// the packet (even if the varint actually occupies a lesser amount of space).
//
// A return value of false indicates an error in reading the varint.
static __always_inline __maybe_unused bool skip_varint(pktbuf_t pkt, u32 *offset, u32 max_bytes) {
    u8 bytes[4] = {};

    if (max_bytes == 0 || max_bytes > sizeof(bytes)) {
        return false;
    }

    if (*offset + max_bytes > pktbuf_data_end(pkt)) {
        return false;
    }

    pktbuf_load_bytes(pkt, *offset, bytes, max_bytes);

    #pragma unroll
    for (u32 i = 0; i < max_bytes; i++) {
        // Note that doing *offset += i + 1 before the return true instead of
        // this leads to a compiler error due to the optimizer not being to
        // unroll the loop.
        *offset += 1;
        if (!isMSBSet(bytes[i])) {
            return true;
        }
    }

    // MSB set on last byte, so our max_bytes wasn't enough.
    return false;
}

// `flexible` indicates that the API version is a flexible version as described in
// https://cwiki.apache.org/confluence/display/KAFKA/KIP-482%3A+The+Kafka+Protocol+should+Support+Optional+Tagged+Fields
static __always_inline s16 read_nullable_string_size(pktbuf_t pkt, bool flexible, u32 *offset) {
    u16 topic_name_size_raw = 0;
    // We assume we can always read two bytes. Even if the varint for the topic
    // name size is just one byte, the topic name itself will at least occupy
    // one more byte so reading two bytes is safe (we advance the offset based
    // on the number of actual bytes in the varint).
    if (*offset + sizeof(topic_name_size_raw) > pktbuf_data_end(pkt)) {
        return 0;
    }

    pktbuf_load_bytes(pkt, *offset, &topic_name_size_raw, sizeof(topic_name_size_raw));

    s16 topic_name_size = 0;
    if (flexible) {
        u16 topic_name_size_tmp = 0;
        u32 varint_bytes = 0;

        if (!parse_varint_u16(&topic_name_size_tmp, topic_name_size_raw, &varint_bytes)) {
            return 0;
        }

        topic_name_size = topic_name_size_tmp;
        *offset += varint_bytes;
    } else {
        topic_name_size = bpf_ntohs(topic_name_size_raw);
        *offset += sizeof(topic_name_size_raw);
    }

    return topic_name_size;
}

// Reads the first topic name (can be multiple), up to TOPIC_NAME_MAX_STRING_SIZE_TO_VALIDATE bytes from the given offset, and
// verifies if it is valid, namely, composed only from characters from [a-zA-Z0-9._-].
static __always_inline bool validate_first_topic_name(pktbuf_t pkt, bool flexible, u32 offset) {
    // Skipping number of entries for now
    if (flexible) {
        if (!skip_varint_number_of_topics(pkt, &offset)) {
            return false;
        }
    } else {
        offset += sizeof(s32);
    }

    s16 topic_name_size = read_nullable_string_size(pkt, flexible, &offset);
    if (topic_name_size <= 0 || topic_name_size > TOPIC_NAME_MAX_ALLOWED_SIZE) {
        return false;
    }

    const u32 key = 0;
    char *topic_name = bpf_map_lookup_elem(&kafka_topic_name, &key);
    if (topic_name == NULL) {
        return false;
    }
    bpf_memset(topic_name, 0, TOPIC_NAME_MAX_STRING_SIZE_TO_VALIDATE);

    pktbuf_read_into_buffer_topic_name((char *)topic_name, pkt, offset);
    offset += topic_name_size;

    CHECK_STRING_VALID_TOPIC_NAME(TOPIC_NAME_MAX_STRING_SIZE_TO_VALIDATE, topic_name_size, topic_name);
}

// Flexible API version can have an arbitrary number of tagged fields.  We don't
// need to handle these but we do need to skip them to get at the normal fields
// which we are interested in.  However, we would need to parse the list of fields
// to find out how much we need to skip over.  For now, we assume (and assert)
// that there are no tagged fields.
static __always_inline bool skip_request_tagged_fields(pktbuf_t pkt, u32 *offset) {
    if (*offset >= pktbuf_data_end(pkt)) {
        return false;
    }

    u8 num_tagged_fields = 0;

    pktbuf_load_bytes(pkt, *offset, &num_tagged_fields, sizeof(num_tagged_fields));
    *offset += sizeof(num_tagged_fields);

    // We don't support parsing tagged fields for now.
    return num_tagged_fields == 0;
}

// Getting the offset (out parameter) of the first topic name in the produce request.
static __always_inline bool get_topic_offset_from_produce_request(const kafka_header_t *kafka_header, pktbuf_t pkt, u32 *out_offset, s16 *out_acks) {
    const s16 api_version = kafka_header->api_version;
    u32 offset = *out_offset;
    bool flexible = api_version >= 9;

    if (flexible && !skip_request_tagged_fields(pkt, &offset)) {
        return false;
    }

    if (api_version >= 3) {
        // The transactional ID for flex versions can, in theory, have a size
        // larger than that which can be represented in a two-byte varint, but
        // that seems unlikely, so just reuse the same nullable string read that
        // we use for the topic names.
        s16 transactional_id_size = read_nullable_string_size(pkt, flexible, &offset);

        if (transactional_id_size > 0) {
            offset += transactional_id_size;
        }
    }

    PKTBUF_READ_BIG_ENDIAN_WRAPPER(s16, acks, pkt, offset);
    if (acks > 1 || acks < -1) {
        // The number of acknowledgments the producer requires the leader to have received before considering a request
        // complete. Allowed values: 0 for no acknowledgments, 1 for only the leader and -1 for the full ISR.
        return false;
    }
    if (out_acks != NULL) {
        *out_acks = acks;
    }

    PKTBUF_READ_BIG_ENDIAN_WRAPPER(s32, timeout_ms, pkt, offset);
    if (timeout_ms < 0) {
        // timeout_ms cannot be negative.
        return false;
    }

    *out_offset = offset;
    return true;
}

// Getting the offset the topic name in the fetch request.
static __always_inline bool get_topic_offset_from_fetch_request(const kafka_header_t *kafka_header, pktbuf_t pkt, u32 *offset) {
    u32 api_version = kafka_header->api_version;

    if (api_version >= 12) {
        if (!skip_request_tagged_fields(pkt, offset)) {
            return false;
        }
    }

    // replica_id => INT32
    // max_wait_ms => INT32
    // min_bytes => INT32
    *offset += 3 * sizeof(s32);

    if (api_version >= 3) {
        // max_bytes => INT32
        *offset += sizeof(s32);
        if (api_version >= 4) {
            // isolation_level => INT8
            *offset += sizeof(s8);
            if (api_version >= 7) {
                // session_id => INT32
                // session_epoch => INT32
                *offset += 2 * sizeof(s32);
            }
        }
    }

    return true;
}

// Calls the relevant function, according to the api_key.
static __always_inline bool is_kafka_request(const kafka_header_t *kafka_header, pktbuf_t pkt, u32 offset) {
    // Due to old-verifiers limitations, if the request is fetch or produce, we are calculating the offset of the topic
    // name in the request, and then validate the topic. We have to have shared call for validate_first_topic_name
    // as the function is huge, rather than call validate_first_topic_name for each api_key.
    bool flexible = false;
    switch (kafka_header->api_key) {
    case KAFKA_PRODUCE:
        if (!get_topic_offset_from_produce_request(kafka_header, pkt, &offset, NULL)) {
            return false;
        }
        flexible = kafka_header->api_version >= 9;
        break;
    case KAFKA_FETCH:
        if (!get_topic_offset_from_fetch_request(kafka_header, pkt, &offset)) {
            return false;
        }
        flexible = kafka_header->api_version >= 12;
        break;
    default:
        return false;
    }
    return validate_first_topic_name(pkt, flexible, offset);
}

// Checks if the packet represents a kafka request.
static __always_inline bool __is_kafka(pktbuf_t pkt, const char* buf, __u32 buf_size) {
    CHECK_PRELIMINARY_BUFFER_CONDITIONS(buf, buf_size, KAFKA_MIN_LENGTH);

    const kafka_header_t *header_view = (kafka_header_t *)buf;
    kafka_header_t kafka_header;
    bpf_memset(&kafka_header, 0, sizeof(kafka_header));
    kafka_header.message_size = bpf_ntohl(header_view->message_size);
    kafka_header.api_key = bpf_ntohs(header_view->api_key);
    kafka_header.api_version = bpf_ntohs(header_view->api_version);
    kafka_header.correlation_id = bpf_ntohl(header_view->correlation_id);
    kafka_header.client_id_size = bpf_ntohs(header_view->client_id_size);

    if (!is_valid_kafka_request_header(&kafka_header)) {
        return false;
    }

    if(!is_supported_kafka_api_version(kafka_header.api_key, kafka_header.api_version)) {
        return false;
    }

    u32 offset = pktbuf_data_offset(pkt) + sizeof(kafka_header_t);
    // Validate client ID
    // Client ID size can be equal to '-1' if the client id is null.
    if (kafka_header.client_id_size > 0) {
        if (!is_valid_client_id(pkt, offset, kafka_header.client_id_size)) {
            return false;
        }
        offset += kafka_header.client_id_size;
    } else if (kafka_header.client_id_size < -1) {
        return false;
    }

    return is_kafka_request(&kafka_header, pkt, offset);
}

static __always_inline bool is_kafka(struct __sk_buff *skb, skb_info_t *skb_info, const char* buf, __u32 buf_size)
{
    return __is_kafka(pktbuf_from_skb(skb, skb_info), buf, buf_size);
}

static __always_inline __maybe_unused bool tls_is_kafka(struct pt_regs *ctx, tls_dispatcher_arguments_t *tls, const char* buf, __u32 buf_size)
{
    return __is_kafka(pktbuf_from_tls(ctx, tls), buf, buf_size);
}

#endif<|MERGE_RESOLUTION|>--- conflicted
+++ resolved
@@ -83,38 +83,22 @@
 }
 
 // Checks the given kafka api key (= operation) and api version is supported and wanted by us.
-static __always_inline bool is_supported_kafka_api_version(s16 api_key, s16 api_version) {
+static __always_inline bool is_supported_api_version_for_classification(s16 api_key, s16 api_version) {
     switch (api_key) {
     case KAFKA_FETCH:
-<<<<<<< HEAD
-        if (kafka_header->api_version < KAFKA_CLASSIFICATION_MIN_SUPPORTED_FETCH_REQUEST_API_VERSION) {
-            return false;
-        }
-        if (kafka_header->api_version > KAFKA_CLASSIFICATION_MAX_SUPPORTED_FETCH_REQUEST_API_VERSION) {
-=======
-        if (api_version < KAFKA_MIN_SUPPORTED_FETCH_REQUEST_API_VERSION) {
-            return false;
-        }
-        if (api_version > KAFKA_MAX_SUPPORTED_FETCH_REQUEST_API_VERSION) {
-            // Fetch request version 13 and above is not supported.
->>>>>>> bb1d4142
+        if (api_version < KAFKA_CLASSIFICATION_MIN_SUPPORTED_FETCH_REQUEST_API_VERSION) {
+            return false;
+        }
+        if (api_version > KAFKA_CLASSIFICATION_MAX_SUPPORTED_FETCH_REQUEST_API_VERSION) {
             return false;
         }
         break;
     case KAFKA_PRODUCE:
-<<<<<<< HEAD
-        if (kafka_header->api_version < KAFKA_CLASSIFICATION_MIN_SUPPORTED_PRODUCE_REQUEST_API_VERSION) {
+        if (api_version < KAFKA_CLASSIFICATION_MIN_SUPPORTED_PRODUCE_REQUEST_API_VERSION) {
             // We have seen some false positives when both request_api_version and request_api_key are 0,
             // so dropping support for this case
             return false;
-        } else if (kafka_header->api_version > KAFKA_CLASSIFICATION_MAX_SUPPORTED_PRODUCE_REQUEST_API_VERSION) {
-=======
-        if (api_version < KAFKA_MIN_SUPPORTED_PRODUCE_REQUEST_API_VERSION) {
-            // We have seen some false positives when both request_api_version and request_api_key are 0,
-            // so dropping support for this case
-            return false;
-        } else if (api_version > KAFKA_MAX_SUPPORTED_PRODUCE_REQUEST_API_VERSION) {
->>>>>>> bb1d4142
+        } else if (api_version > KAFKA_CLASSIFICATION_MAX_SUPPORTED_PRODUCE_REQUEST_API_VERSION) {
             return false;
         }
         break;
@@ -419,7 +403,7 @@
         return false;
     }
 
-    if(!is_supported_kafka_api_version(kafka_header.api_key, kafka_header.api_version)) {
+    if(!is_supported_api_version_for_classification(kafka_header.api_key, kafka_header.api_version)) {
         return false;
     }
 
