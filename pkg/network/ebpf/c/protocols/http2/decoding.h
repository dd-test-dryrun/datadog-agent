#ifndef __HTTP2_DECODING_H
#define __HTTP2_DECODING_H

#include "protocols/helpers/pktbuf.h"
#include "protocols/http2/decoding-common.h"
#include "protocols/http2/usm-events.h"
#include "protocols/http2/skb-common.h"
#include "protocols/http/types.h"

PKTBUF_READ_INTO_BUFFER(http2_preface, HTTP2_MARKER_SIZE, HTTP2_MARKER_SIZE)
PKTBUF_READ_INTO_BUFFER_WITHOUT_TELEMETRY(http2_frame_header, HTTP2_FRAME_HEADER_SIZE, HTTP2_FRAME_HEADER_SIZE)
PKTBUF_READ_INTO_BUFFER(path, HTTP2_MAX_PATH_LEN, BLK_SIZE)

// Handles the dynamic table size update.
static __always_inline void pktbuf_handle_dynamic_table_update(pktbuf_t pkt) {
    // To determine the size of the dynamic table update, we read an integer representation byte by byte.
    // We continue reading bytes until we encounter a byte without the Most Significant Bit (MSB) set,
    // indicating that we've consumed the complete integer. While in the context of the dynamic table
    // update, we set the state as true if the MSB is set, and false otherwise. Then, we proceed to the next byte.
    // More on the feature - https://httpwg.org/specs/rfc7541.html#rfc.section.6.3.
    __u8 current_ch;
    pktbuf_load_bytes_from_current_offset(pkt, &current_ch, sizeof(current_ch));
    // If the top 3 bits are 001, then we have a dynamic table size update.
    if ((current_ch & 224) == 32) {
        pktbuf_advance(pkt, sizeof(current_ch));
    #pragma unroll(HTTP2_MAX_DYNAMIC_TABLE_UPDATE_ITERATIONS)
        for (__u8 iter = 0; iter < HTTP2_MAX_DYNAMIC_TABLE_UPDATE_ITERATIONS; ++iter) {
            pktbuf_load_bytes_from_current_offset(pkt, &current_ch, sizeof(current_ch));
            pktbuf_advance(pkt, sizeof(current_ch));
            if ((current_ch & 128) == 0) {
                return;
            }
        }
    }
}

// Similar to read_hpack_int, but with a small optimization of getting the
// current character as input argument.
static __always_inline bool pktbuf_read_hpack_int_with_given_current_char(pktbuf_t pkt, __u64 current_char_as_number, __u64 max_number_for_bits, __u64 *out) {
    current_char_as_number &= max_number_for_bits;

    // In HPACK, if the number is too big to be stored in max_number_for_bits
    // bits, then those bits are all set to one, and the rest of the number must
    // be read from subsequent bytes.
    if (current_char_as_number < max_number_for_bits) {
        *out = current_char_as_number;
        return true;
    }

    // Read the next byte, and check if it is the last byte of the number.
    // While HPACK does support arbitrary sized numbers, we are limited by the
    // number of instructions we can use in a single eBPF program, so we only
    // parse one additional byte. The max value that can be parsed is
    // `(2^max_number_for_bits - 1) + 127`.
    __u64 next_char = 0;
    if (pktbuf_load_bytes_from_current_offset(pkt, &next_char, 1) >= 0 && (next_char & 128) == 0) {
        pktbuf_advance(pkt, 1);
        *out = current_char_as_number + (next_char & 127);
        return true;
    }

    return false;
}

// Reads an unsigned variable length integer as specified in the
// HPACK specification, from an skb.
//
// See https://httpwg.org/specs/rfc7541.html#rfc.section.5.1 for more details on
// how numbers are represented in HPACK.
//
// max_number_for_bits represents the number of bits in the first byte that are
// used to represent the MSB of number. It must always be between 1 and 8.
//
// The parsed number is stored in out.
//
// read_hpack_int returns true if the integer was successfully parsed, and false
// otherwise.
static __always_inline bool pktbuf_read_hpack_int(pktbuf_t pkt, __u64 max_number_for_bits, __u64 *out, bool *is_huffman_encoded) {
    __u64 current_char_as_number = 0;
    if (pktbuf_load_bytes_from_current_offset(pkt, &current_char_as_number, sizeof(__u8)) < 0) {
        return false;
    }
    pktbuf_advance(pkt, sizeof(__u8));
    // We are only interested in the first bit of the first byte, which indicates if it is huffman encoded or not.
    // See: https://datatracker.ietf.org/doc/html/rfc7541#appendix-B for more details on huffman code.
    *is_huffman_encoded = (current_char_as_number & 128) > 0;

    return pktbuf_read_hpack_int_with_given_current_char(pkt, current_char_as_number, max_number_for_bits, out);
}

// A helper function to check for the HTTP2 magic sent at the beginning
// of an HTTP2 connection, and skip it if present.
static __always_inline void pktbuf_skip_preface(pktbuf_t pkt) {
    char preface[HTTP2_MARKER_SIZE];
    bpf_memset((char *)preface, 0, HTTP2_MARKER_SIZE);
    pktbuf_read_into_buffer_http2_preface(preface, pkt, pktbuf_data_offset(pkt));
    if (is_http2_preface(preface, HTTP2_MARKER_SIZE)) {
        pktbuf_advance(pkt, HTTP2_MARKER_SIZE);
    }
}

// Returns the telemetry pointer from the relevant map.
static __always_inline void* get_telemetry(pktbuf_t pkt) {
    const __u32 plaintext_ey = 0;
    const __u32 tls_key = 1;

    pktbuf_map_lookup_option_t map_lookup_telemetry_array[] = {
        [PKTBUF_SKB] = {
            .map = &http2_telemetry,
            .key = (void*)&plaintext_ey,
        },
        [PKTBUF_TLS] = {
            .map = &http2_telemetry,
            .key = (void*)&tls_key,
        },
    };
    return pktbuf_map_lookup(pkt, map_lookup_telemetry_array);
}

// Parses a header with a literal value.
//
// We are only interested in path headers, that we will store in our internal
// dynamic table, and will skip headers that are not path headers.
// Returns true if the header was successfully parsed, and false otherwise.
// Increments the interesting_headers_counter if the header is a path header with a length in the range of [0, HTTP2_MAX_PATH_LEN],
// and we don't exceed packet boundaries.
static __always_inline bool pktbuf_parse_field_literal(pktbuf_t pkt, http2_header_t *headers_to_process, __u64 index, __u64 global_dynamic_counter, __u8 *interesting_headers_counter, http2_telemetry_t *http2_tel, bool save_header) {
    __u64 str_len = 0;
    bool is_huffman_encoded = false;
    // String length supposed to be represented with at least 7 bits representation -https://datatracker.ietf.org/doc/html/rfc7541#section-5.2
    if (!pktbuf_read_hpack_int(pkt, MAX_7_BITS, &str_len, &is_huffman_encoded)) {
        return false;
    }

    // The header name is new and inserted in the dynamic table - we skip the new value.
    if (index == 0) {
        pktbuf_advance(pkt, str_len);
        str_len = 0;
        // String length supposed to be represented with at least 7 bits representation -https://datatracker.ietf.org/doc/html/rfc7541#section-5.2
        // At this point the huffman code is not interesting due to the fact that we already read the string length,
        // We are reading the current size in order to skip it.
        if (!pktbuf_read_hpack_int(pkt, MAX_7_BITS, &str_len, &is_huffman_encoded)) {
            return false;
        }
        goto end;
    }

    // Path headers in HTTP2 that are not "/" or "/index.html"  are represented
    // with an indexed name, literal value, reusing the index 4 and 5 in the
    // static table. A different index means that the header is not a path, so
    // we skip it.
    if (is_path_index(index)) {
        update_path_size_telemetry(http2_tel, str_len);
    } else if ((!is_status_index(index)) && (!is_method_index(index))) {
        goto end;
    }

    // We skip if:
    // - The string is too big
    // - This is not a path
    // - We won't be able to store the header info
    if (headers_to_process == NULL) {
        goto end;
    }

    if (pktbuf_data_offset(pkt) + str_len > pktbuf_data_end(pkt)) {
        __sync_fetch_and_add(&http2_tel->literal_value_exceeds_frame, 1);
        goto end;
    }

    if (save_header) {
        headers_to_process->index = global_dynamic_counter - 1;
        headers_to_process->type = kNewDynamicHeader;
    } else {
        headers_to_process->type = kNewDynamicHeaderNotIndexed;
    }
    headers_to_process->original_index = index;
    headers_to_process->new_dynamic_value_offset = pktbuf_data_offset(pkt);
    headers_to_process->new_dynamic_value_size = str_len;
    headers_to_process->is_huffman_encoded = is_huffman_encoded;
    *interesting_headers_counter += (str_len > 0 && str_len <= HTTP2_MAX_PATH_LEN);
end:
    pktbuf_advance(pkt, str_len);
    return true;
}

// Handles a literal header, and updates the offset. This function is meant to run on not interesting literal headers.
static __always_inline bool pktbuf_process_and_skip_literal_headers(pktbuf_t pkt, __u64 index) {
    __u64 str_len = 0;
    bool is_huffman_encoded = false;
    // String length supposed to be represented with at least 7 bits representation -https://datatracker.ietf.org/doc/html/rfc7541#section-5.2
    if (!pktbuf_read_hpack_int(pkt, MAX_7_BITS, &str_len, &is_huffman_encoded)) {
        return false;
    }

    // The header name is new and inserted in the dynamic table - we skip the new value.
    if (index == 0) {
        pktbuf_advance(pkt, str_len);
        str_len = 0;
        // String length supposed to be represented with at least 7 bits representation -https://datatracker.ietf.org/doc/html/rfc7541#section-5.2
        // At this point the huffman code is not interesting due to the fact that we already read the string length,
        // We are reading the current size in order to skip it.
        if (!pktbuf_read_hpack_int(pkt, MAX_7_BITS, &str_len, &is_huffman_encoded)) {
            return false;
        }
    }
    pktbuf_advance(pkt, str_len);
    return true;
}

// Parses the http2 headers frame, and filters headers
// that are relevant for us, to be processed later on.
// The return value is the number of relevant headers that were found and inserted
// in the `headers_to_process` table.
static __always_inline __u8 pktbuf_filter_relevant_headers(pktbuf_t pkt, __u64 *global_dynamic_counter, dynamic_table_index_t *dynamic_index, http2_header_t *headers_to_process, __u32 frame_length, http2_telemetry_t *http2_tel) {
    __u8 current_ch;
    __u8 interesting_headers = 0;
    http2_header_t *current_header;
    const __u32 frame_end = pktbuf_data_offset(pkt) + frame_length;
    const __u32 end = frame_end < pktbuf_data_end(pkt) + 1 ? frame_end : pktbuf_data_end(pkt) + 1;
    bool is_indexed = false;
    bool is_literal = false;
    __u64 max_bits = 0;
    __u64 index = 0;

    pktbuf_handle_dynamic_table_update(pkt);

#pragma unroll(HTTP2_MAX_PSEUDO_HEADERS_COUNT_FOR_FILTERING)
    for (__u8 headers_index = 0; headers_index < HTTP2_MAX_PSEUDO_HEADERS_COUNT_FOR_FILTERING; ++headers_index) {
        if (pktbuf_data_offset(pkt) >= end) {
            break;
        }
        pktbuf_load_bytes_from_current_offset(pkt, &current_ch, sizeof(current_ch));
        pktbuf_advance(pkt, sizeof(current_ch));

        is_indexed = (current_ch & 128) != 0;
        is_literal = (current_ch & 192) == 64;
        // If all (is_indexed, is_literal, is_dynamic_table_update) are false, then we
        // have a literal header field without indexing (prefix 0000) or literal header field never indexed (prefix 0001).

        max_bits = MAX_4_BITS;
        // If we're in an indexed header - the max bits are 7.
        max_bits = is_indexed ? MAX_7_BITS : max_bits;
        // else, if we're in a literal header - the max bits are 6.
        max_bits = is_literal ? MAX_6_BITS : max_bits;
        // otherwise, we're in literal header without indexing or literal header never indexed - and for both, the
        // max bits are 4.

        index = 0;
        if (!pktbuf_read_hpack_int_with_given_current_char(pkt, current_ch, max_bits, &index)) {
            break;
        }

        current_header = NULL;
        if (interesting_headers < HTTP2_MAX_HEADERS_COUNT_FOR_PROCESSING) {
            current_header = &headers_to_process[interesting_headers];
        }

        if (is_indexed) {
            // Indexed representation.
            // MSB bit set.
            // https://httpwg.org/specs/rfc7541.html#rfc.section.6.1
            parse_field_indexed(dynamic_index, current_header, index, *global_dynamic_counter, &interesting_headers);
            continue;
        }
        // Increment the global dynamic counter for each literal header field.
        // We're not increasing the counter for literal without indexing or literal never indexed.
        __sync_fetch_and_add(global_dynamic_counter, is_literal);
        // 6.2.1 Literal Header Field with Incremental Indexing
        // top two bits are 11
        // https://httpwg.org/specs/rfc7541.html#rfc.section.6.2.1
        if (!pktbuf_parse_field_literal(pkt, current_header, index, *global_dynamic_counter, &interesting_headers, http2_tel, is_literal)) {
            break;
        }
    }

#pragma unroll(HTTP2_MAX_HEADERS_COUNT_FOR_FILTERING)
    for (__u8 headers_index = 0; headers_index < HTTP2_MAX_HEADERS_COUNT_FOR_FILTERING; ++headers_index) {
        if (pktbuf_data_offset(pkt) >= end) {
            break;
        }

        pktbuf_load_bytes_from_current_offset(pkt, &current_ch, sizeof(current_ch));
        pktbuf_advance(pkt, sizeof(current_ch));

        is_indexed = (current_ch & 128) != 0;
        is_literal = (current_ch & 192) == 64;
        // If all (is_indexed, is_literal, is_dynamic_table_update) are false, then we
        // have a literal header field without indexing (prefix 0000) or literal header field never indexed (prefix 0001).

        max_bits = MAX_4_BITS;
        // If we're in an indexed header - the max bits are 7.
        max_bits = is_indexed ? MAX_7_BITS : max_bits;
        // else, if we're in a literal header - the max bits are 6.
        max_bits = is_literal ? MAX_6_BITS : max_bits;
        // otherwise, we're in literal header without indexing or literal header never indexed - and for both, the
        // max bits are 4.

        index = 0;
        if (!pktbuf_read_hpack_int_with_given_current_char(pkt, current_ch, max_bits, &index)) {
            break;
        }

        if (is_indexed) {
            // Indexed representation.
            // MSB bit set.
            // https://httpwg.org/specs/rfc7541.html#rfc.section.6.1
            continue;
        }
        // Increment the global dynamic counter for each literal header field.
        // We're not increasing the counter for literal without indexing or literal never indexed.
        __sync_fetch_and_add(global_dynamic_counter, is_literal);
        // Handle frame headers which are not pseudo headers fields.
        if (!pktbuf_process_and_skip_literal_headers(pkt, index)){
            break;
        }
    }

    return interesting_headers;
}

// Processes the headers that were filtered in filter_relevant_headers,
// looking for requests path, status code, and method.
static __always_inline void pktbuf_process_headers(pktbuf_t pkt, dynamic_table_index_t *dynamic_index, http2_stream_t *current_stream, http2_header_t *headers_to_process, __u8 interesting_headers,  http2_telemetry_t *http2_tel) {
    http2_header_t *current_header;
    dynamic_table_entry_t dynamic_value = {};

#pragma unroll(HTTP2_MAX_HEADERS_COUNT_FOR_PROCESSING)
    for (__u8 iteration = 0; iteration < HTTP2_MAX_HEADERS_COUNT_FOR_PROCESSING; ++iteration) {
        if (iteration >= interesting_headers) {
            break;
        }

        current_header = &headers_to_process[iteration];

        if (current_header->type == kStaticHeader) {
            if (is_method_index(current_header->index)) {
                // TODO: mark request
                current_stream->request_method.static_table_entry = current_header->index;
                current_stream->request_method.finalized = true;
                __sync_fetch_and_add(&http2_tel->request_seen, 1);
            } else if (is_status_index(current_header->index)) {
                current_stream->status_code.static_table_entry = current_header->index;
                current_stream->status_code.finalized = true;
                __sync_fetch_and_add(&http2_tel->response_seen, 1);
            } else if (is_path_index(current_header->index)) {
                current_stream->path.static_table_entry = current_header->index;
                current_stream->path.finalized = true;
            }
            continue;
        }

        dynamic_index->index = current_header->index;
        if (current_header->type == kExistingDynamicHeader) {
            dynamic_table_entry_t *dynamic_value = bpf_map_lookup_elem(&http2_dynamic_table, dynamic_index);
            if (dynamic_value == NULL) {
                break;
            }
            if (is_path_index(dynamic_value->original_index)) {
                current_stream->path.length = dynamic_value->string_len;
                current_stream->path.is_huffman_encoded = dynamic_value->is_huffman_encoded;
                current_stream->path.finalized = true;
                bpf_memcpy(current_stream->path.raw_buffer, dynamic_value->buffer, HTTP2_MAX_PATH_LEN);
            } else if (is_status_index(dynamic_value->original_index)) {
                bpf_memcpy(current_stream->status_code.raw_buffer, dynamic_value->buffer, HTTP2_STATUS_CODE_MAX_LEN);
                current_stream->status_code.is_huffman_encoded = dynamic_value->is_huffman_encoded;
                current_stream->status_code.finalized = true;
            } else if (is_method_index(dynamic_value->original_index)) {
                bpf_memcpy(current_stream->request_method.raw_buffer, dynamic_value->buffer, HTTP2_METHOD_MAX_LEN);
                current_stream->request_method.is_huffman_encoded = dynamic_value->is_huffman_encoded;
                current_stream->request_method.length = dynamic_value->string_len;
                current_stream->request_method.finalized = true;
            }
        } else {
            // create the new dynamic value which will be added to the internal table.
            pktbuf_read_into_buffer_path(dynamic_value.buffer, pkt, current_header->new_dynamic_value_offset);
            // If the value is indexed - add it to the dynamic table.
            if (current_header->type == kNewDynamicHeader) {
                dynamic_value.string_len = current_header->new_dynamic_value_size;
                dynamic_value.is_huffman_encoded = current_header->is_huffman_encoded;
                dynamic_value.original_index = current_header->original_index;
                bpf_map_update_elem(&http2_dynamic_table, dynamic_index, &dynamic_value, BPF_ANY);
            }
            if (is_path_index(current_header->original_index)) {
                current_stream->path.length = current_header->new_dynamic_value_size;
                current_stream->path.is_huffman_encoded = current_header->is_huffman_encoded;
                current_stream->path.finalized = true;
                bpf_memcpy(current_stream->path.raw_buffer, dynamic_value.buffer, HTTP2_MAX_PATH_LEN);
            } else if (is_status_index(current_header->original_index)) {
                bpf_memcpy(current_stream->status_code.raw_buffer, dynamic_value.buffer, HTTP2_STATUS_CODE_MAX_LEN);
                current_stream->status_code.is_huffman_encoded = current_header->is_huffman_encoded;
                current_stream->status_code.finalized = true;
            } else if (is_method_index(current_header->original_index)) {
                bpf_memcpy(current_stream->request_method.raw_buffer, dynamic_value.buffer, HTTP2_METHOD_MAX_LEN);
                current_stream->request_method.is_huffman_encoded = current_header->is_huffman_encoded;
                current_stream->request_method.length = current_header->new_dynamic_value_size;
                current_stream->request_method.finalized = true;
            }
        }
    }
}

// The function is trying to read the remaining of a split frame header. We have the first part in
// `incomplete_frame->buf` (from the previous packet), and now we're trying to read the remaining (`incomplete_frame->remainder`
// bytes from the current packet).
static __always_inline void pktbuf_fix_header_frame(pktbuf_t pkt, char *out, incomplete_frame_t *incomplete_frame) {
    bpf_memcpy(out, incomplete_frame->buf, HTTP2_FRAME_HEADER_SIZE);
    // Verifier is unhappy with a single call to `bpf_skb_load_bytes` with a variable length (although checking boundaries)
<<<<<<< HEAD
    switch (incomplete_frame->header_bytes_left) {
=======
    switch (incomplete_frame->remainder) {
>>>>>>> 561fc3e3
    case 1:
        pktbuf_load_bytes_from_current_offset(pkt, out + HTTP2_FRAME_HEADER_SIZE - 1, 1);
        break;
    case 2:
        pktbuf_load_bytes_from_current_offset(pkt, out + HTTP2_FRAME_HEADER_SIZE - 2, 2);
        break;
    case 3:
        pktbuf_load_bytes_from_current_offset(pkt, out + HTTP2_FRAME_HEADER_SIZE - 3, 3);
        break;
    case 4:
        pktbuf_load_bytes_from_current_offset(pkt, out + HTTP2_FRAME_HEADER_SIZE - 4, 4);
        break;
    case 5:
        pktbuf_load_bytes_from_current_offset(pkt, out + HTTP2_FRAME_HEADER_SIZE - 5, 5);
        break;
    case 6:
        pktbuf_load_bytes_from_current_offset(pkt, out + HTTP2_FRAME_HEADER_SIZE - 6, 6);
        break;
    case 7:
        pktbuf_load_bytes_from_current_offset(pkt, out + HTTP2_FRAME_HEADER_SIZE - 7, 7);
        break;
    case 8:
        pktbuf_load_bytes_from_current_offset(pkt, out + HTTP2_FRAME_HEADER_SIZE - 8, 8);
        break;
    }
    return;
}

// Reads a frame from the packet, and reports if it's a valid frame.
static __always_inline bool read_frame(pktbuf_t pkt, http2_frame_t *current_frame) {
    // Checking we have enough bytes in the packet to read a frame header.
    if (pktbuf_data_offset(pkt) + HTTP2_FRAME_HEADER_SIZE > pktbuf_data_end(pkt)) {
        // Not enough bytes, cannot read frame, so we have 0 interesting frames in that packet.
        return false;
    }

    // Reading frame, and ensuring the frame is valid.
    pktbuf_load_bytes_from_current_offset(pkt, (char *)current_frame, HTTP2_FRAME_HEADER_SIZE);
    pktbuf_advance(pkt, HTTP2_FRAME_HEADER_SIZE);
    return format_http2_frame_header(current_frame);
}

// Fixes an incomplete frame header. The function is trying to read the remaining of a split frame header.
static __always_inline bool fix_incomplete_frame_header(pktbuf_t pkt, incomplete_frame_t *incomplete_frame, http2_frame_t *current_frame) {
    pktbuf_fix_header_frame(pkt, (char*)current_frame, incomplete_frame);
<<<<<<< HEAD
    if (format_http2_frame_header(current_frame)) {
        pktbuf_advance(pkt, incomplete_frame->header_bytes_left);
        incomplete_frame->header_bytes_left = 0;
        return true;
=======
    bool res = false;
    if (format_http2_frame_header(current_frame)) {
        pktbuf_advance(pkt, incomplete_frame->remainder);
        res = true;
    }
    incomplete_frame->remainder = 0;
    return res;
}

static __always_inline bool pktbuf_get_first_frame(pktbuf_t pkt, incomplete_frame_t *incomplete_frame, http2_frame_t *current_frame) {
    // Attempting to read the initial frame in the packet, or handling a state where there is no remainder and finishing reading the current frame.
    if (incomplete_frame == NULL) {
        return read_frame(pkt, current_frame);
>>>>>>> 561fc3e3
    }
    // We didn't read a valid frame header, so we're marking it for deletion.
    incomplete_frame->header_bytes_left = 0;
    return false;
}

<<<<<<< HEAD
// Consumes the payload of an incomplete frame. The function is trying to read the remaining of a split frame payload.
static __always_inline void consume_incomplete_frame_payload(pktbuf_t pkt, incomplete_frame_t *incomplete_frame) {
    __u32 payload_bytes_left = incomplete_frame->payload_bytes_left;
    if (pktbuf_data_offset(pkt) + payload_bytes_left > pktbuf_data_end(pkt)) {
        payload_bytes_left = pktbuf_data_end(pkt) - pktbuf_data_offset(pkt);
    }
    if (payload_bytes_left == 0) {
        return;
=======
    // Getting here means we have a frame state from the previous packets.
    // Scenarios in order:
    //  1. Check if we have a frame-header remainder - if so, we must try and read the rest of the frame header.
    //     In case of a failure, we abort.
    //  2. If we don't have a frame-header remainder, then we're trying to read a valid frame.
    //     HTTP2 can send valid frames (like SETTINGS and PING) during a split DATA frame. If such a frame exists,
    //     then we won't have the rest of the split frame in the same packet.
    //  3. If we reached here, and we have a remainder, then we're consuming the remainder and checking we can read the
    //     next frame header.
    //  4. We failed reading any frame. Aborting.

    // Frame-header-remainder.

    if (incomplete_frame->header_length == HTTP2_FRAME_HEADER_SIZE) {
        // A case where we read an interesting valid frame header in the previous call, and now we're trying to read the
        // rest of the frame payload. But, since we already read a valid frame, we just fill it as an interesting frame,
        // and continue to the next tail call.
        // Copy the cached frame header to the current frame.
        bpf_memcpy((char *)current_frame, incomplete_frame->buf, HTTP2_FRAME_HEADER_SIZE);
        incomplete_frame->remainder = 0;
        return true;
    }
    if (incomplete_frame->header_length > 0) {
        return fix_incomplete_frame_header(pkt, incomplete_frame, current_frame);
>>>>>>> 561fc3e3
    }
    pktbuf_advance(pkt, payload_bytes_left);
    incomplete_frame->payload_bytes_left -= payload_bytes_left;
}

<<<<<<< HEAD
// Tests if the incomplete frame is empty. An incomplete frame is considered empty if it's NULL, or if it's a header frame
// and the header bytes left is 0, or if it's a payload frame and the payload bytes left is 0.
static __always_inline bool empty_incomplete_frame(incomplete_frame_t *incomplete_frame) {
    return incomplete_frame == NULL ||
        (incomplete_frame->type == kIncompleteFrameHeader && incomplete_frame->header_bytes_left == 0) ||
        (incomplete_frame->type == kIncompleteFramePayload && incomplete_frame->payload_bytes_left == 0);
=======
    // We failed to read a frame, if we have a remainder trying to consume it and read the following frame.
    if (incomplete_frame->remainder > 0) {
        // To make a "best effort," if we are in a state where we are left with a remainder, and the length of it from
        // our current position is larger than the data end, we will attempt to handle the remaining buffer as much as possible.
        if (pktbuf_data_offset(pkt) + incomplete_frame->remainder > pktbuf_data_end(pkt)) {
            incomplete_frame->remainder -= pktbuf_data_end(pkt) - pktbuf_data_offset(pkt);
            pktbuf_set_offset(pkt, pktbuf_data_end(pkt));
            return false;
        }
        pktbuf_advance(pkt, incomplete_frame->remainder);
        incomplete_frame->remainder = 0;
        // The remainders "ends" the current packet. No interesting frames were found.
        if (pktbuf_data_offset(pkt) == pktbuf_data_end(pkt)) {
            return false;
        }
        if (pktbuf_data_offset(pkt) + HTTP2_FRAME_HEADER_SIZE > pktbuf_data_end(pkt)) {
            return false;
        }
        reset_frame(current_frame);
        pktbuf_load_bytes_from_current_offset(pkt, (char *)current_frame, HTTP2_FRAME_HEADER_SIZE);
        if (format_http2_frame_header(current_frame)) {
            pktbuf_advance(pkt, HTTP2_FRAME_HEADER_SIZE);
            return true;
        }
    }
    // still not valid / does not have a remainder - abort.
    return false;
>>>>>>> 561fc3e3
}

// Iterates over the packet and finds frames that are
// relevant for us. The frames info and location are stored in the `iteration_value->frames_array` array,
// and the number of frames found is being stored at iteration_value->frames_count.
// This function returns true if there are more frames to filter and if the number of frames found is less than
// HTTP2_MAX_FRAMES_ITERATIONS. This indicates that there are additional frames to filter, allowing parsing frames by
// the next tail call. If false is returned, the subsequent tail call should not be executed.
//
// We consider frames as relevant if they are either:
// - HEADERS frames
// - RST_STREAM frames
// - DATA frames with the END_STREAM flag set
static __always_inline bool pktbuf_find_relevant_frames(pktbuf_t pkt, http2_tail_call_state_t *iteration_value, http2_telemetry_t *http2_tel, http2_frame_t *last_frame) {
    bool is_headers_or_rst_frame, is_data_end_of_stream;
    http2_frame_t current_frame = {};

    // The following if-clause could have been "simplified" into
    // if (iteration_value->filter_iterations != 0) {
    //    pktbuf_set_offset(pkt, iteration_value->data_off);
    // }
    // However, the compiler generates much more instructions in the code above, so we're using the following code.
    __u32 current_offset = pktbuf_data_offset(pkt);
    // if we already processed part of the packet, we should start from the last offset we processed.
    if (iteration_value->filter_iterations != 0) {
        current_offset = iteration_value->data_off;
    }
    pktbuf_set_offset(pkt, current_offset);

   // If we have found enough interesting frames, we should not process any new frame.
   // The value of iteration_value->frames_count may potentially be greater than 0.
   // It's essential to validate that this increase doesn't surpass the maximum number of frames we can process.
   if (iteration_value->frames_count >= HTTP2_MAX_FRAMES_ITERATIONS) {
       return false;
   }

    __u32 iteration = 0;
#pragma unroll(HTTP2_MAX_FRAMES_TO_FILTER)
    for (; iteration < HTTP2_MAX_FRAMES_TO_FILTER; ++iteration) {
        // Checking we can read HTTP2_FRAME_HEADER_SIZE from the skb.
        if (pktbuf_data_offset(pkt) + HTTP2_FRAME_HEADER_SIZE > pktbuf_data_end(pkt)) {
            break;
        }

        pktbuf_read_into_buffer_http2_frame_header((char *)&current_frame, pkt, pktbuf_data_offset(pkt));
        pktbuf_advance(pkt, HTTP2_FRAME_HEADER_SIZE);
        if (!format_http2_frame_header(&current_frame)) {
            break;
        }

        // END_STREAM can appear only in Headers and Data frames.
        // Check out https://datatracker.ietf.org/doc/html/rfc7540#section-6.1 for data frame, and
        // https://datatracker.ietf.org/doc/html/rfc7540#section-6.2 for headers frame.
        is_headers_or_rst_frame = current_frame.type == kHeadersFrame || current_frame.type == kRSTStreamFrame;
        is_data_end_of_stream = ((current_frame.flags & HTTP2_END_OF_STREAM) == HTTP2_END_OF_STREAM) && (current_frame.type == kDataFrame);
        if (iteration_value->frames_count < HTTP2_MAX_FRAMES_ITERATIONS && (is_headers_or_rst_frame || is_data_end_of_stream)) {
            iteration_value->frames_array[iteration_value->frames_count].frame = current_frame;
            iteration_value->frames_array[iteration_value->frames_count].offset = pktbuf_data_offset(pkt);
            iteration_value->frames_count++;
        }

        pktbuf_advance(pkt, current_frame.length);

        // If we have found enough interesting frames, we can stop iterating.
        if (iteration_value->frames_count >= HTTP2_MAX_FRAMES_ITERATIONS) {
            break;
        }
    }

    if (iteration_value->frames_count == HTTP2_MAX_FRAMES_ITERATIONS) {
        __sync_fetch_and_add(&http2_tel->exceeding_max_interesting_frames, 1);
    }

    bpf_memcpy(last_frame, &current_frame, sizeof(http2_frame_t));
    // This function returns true if there are more frames to filter, which will be parsed by the next tail call,
    // and if we have not yet reached the maximum number of frames we can process.
    return (((iteration == HTTP2_MAX_FRAMES_TO_FILTER) &&
            (pktbuf_data_offset(pkt) + HTTP2_FRAME_HEADER_SIZE <= pktbuf_data_end(pkt)))&&
            iteration_value->frames_count < HTTP2_MAX_FRAMES_ITERATIONS);
}

static __always_inline void handle_first_frame(pktbuf_t pkt, __u32 *external_data_offset, conn_tuple_t *tup) {
    const __u32 zero = 0;
    http2_frame_t current_frame = {};

    // A single packet can contain multiple HTTP/2 frames, due to instruction limitations we have divided the
    // processing into multiple tail calls, where each tail call process a single frame. We must have context when
    // we are processing the frames, for example, to know how many bytes have we read in the packet, or it we reached
    // to the maximum number of frames we can process. For that we are checking if the iteration context already exists.
    // If not, creating a new one to be used for further processing
    http2_tail_call_state_t *iteration_value = bpf_map_lookup_elem(&http2_frames_to_process, &zero);
    if (iteration_value == NULL) {
        return;
    }
    iteration_value->frames_count = 0;
    iteration_value->iteration = 0;
    iteration_value->filter_iterations = 0;
    iteration_value->data_off = 0;

    // skip HTTP2 magic, if present
    pktbuf_skip_preface(pkt);
    if (pktbuf_data_offset(pkt) == pktbuf_data_end(pkt)) {
        // Abort early if we reached to the end of the frame (a.k.a having only the HTTP2 magic in the packet).
        return;
    }

    frame_header_remainder_t *frame_state = bpf_map_lookup_elem(&http2_incomplete_frames, tup);

    http2_telemetry_t *http2_tel = get_telemetry(pkt);
    if (http2_tel == NULL) {
        return;
    }

    incomplete_frame_t *incomplete_frame = bpf_map_lookup_elem(&http2_incomplete_frames, tup);
<<<<<<< HEAD

    bool has_valid_first_frame = false;
    bool should_consume_frame_payload = true;
    if (incomplete_frame == NULL) {
        has_valid_first_frame = read_frame(pkt, &current_frame);
    } else {
        if (incomplete_frame->type == kIncompleteFrameHeader) {
            has_valid_first_frame = fix_incomplete_frame_header(pkt, incomplete_frame, &current_frame);
        } else { // Incomplete frame payload
            // We have an interesting frame, and the remainder is exactly the frame length.
            // We can just copy the frame and continue to the next tail call.
            // This is done to avoid consuming the remainder in the current packet.
            if (incomplete_frame->interesting_frame && incomplete_frame->payload_bytes_left == incomplete_frame->frame.length) {
                has_valid_first_frame = true;
                current_frame = incomplete_frame->frame;
                incomplete_frame->payload_bytes_left = 0;
            } else {
                // The frame is either not interesting, or we have a remainder that is not the entire frame.
                consume_incomplete_frame_payload(pkt, incomplete_frame);
                // If we still have a remainder, we don't have a valid frame.
                if (incomplete_frame->payload_bytes_left > 0) {
                    return;
                }
                if (incomplete_frame->interesting_frame) {
                    has_valid_first_frame = true;
                    // Already consumed in `consume_incomplete_frame_payload`.
                    should_consume_frame_payload = false;
                    current_frame = incomplete_frame->frame;
                } else {
                    // We don't have a remainder, so we're trying to read a new frame.
                    has_valid_first_frame = read_frame(pkt, &current_frame);
                }
            }
        }

        if (empty_incomplete_frame(incomplete_frame)) {
            bpf_map_delete_elem(&http2_incomplete_frames, tup);
        }
=======
    bool has_valid_first_frame = pktbuf_get_first_frame(pkt, incomplete_frame, &current_frame);
    // If we have a state and we consumed it, then delete it.
    if (incomplete_frame != NULL && incomplete_frame->remainder == 0) {
        bpf_map_delete_elem(&http2_incomplete_frames, tup);
>>>>>>> 561fc3e3
    }

    if (!has_valid_first_frame) {
        // Handling the case where we have a frame header remainder, and we couldn't read the frame header.
        if (pktbuf_data_offset(pkt) < pktbuf_data_end(pkt) && pktbuf_data_offset(pkt) + HTTP2_FRAME_HEADER_SIZE > pktbuf_data_end(pkt)) {
<<<<<<< HEAD
            incomplete_frame_t new_frame_state = { 0 };
            new_frame_state.type = kIncompleteFrameHeader;
            new_frame_state.header_bytes_left = HTTP2_FRAME_HEADER_SIZE - (pktbuf_data_end(pkt) - pktbuf_data_offset(pkt));
            bpf_memset(new_frame_state.buf, 0, HTTP2_FRAME_HEADER_SIZE);
        #pragma unroll(HTTP2_FRAME_HEADER_SIZE)
            for (__u32 iteration = 0; iteration < HTTP2_FRAME_HEADER_SIZE && new_frame_state.header_bytes_left + iteration < HTTP2_FRAME_HEADER_SIZE; ++iteration) {
                pktbuf_load_bytes(pkt, pktbuf_data_offset(pkt) + iteration, new_frame_state.buf + iteration, 1);
            }
            bpf_map_update_elem(&http2_incomplete_frames, tup, &new_frame_state, BPF_ANY);
=======
            incomplete_frame_t new_incomplete_frame = { 0 };
            new_incomplete_frame.remainder = HTTP2_FRAME_HEADER_SIZE - (pktbuf_data_end(pkt) - pktbuf_data_offset(pkt));
            bpf_memset(new_incomplete_frame.buf, 0, HTTP2_FRAME_HEADER_SIZE);
        #pragma unroll(HTTP2_FRAME_HEADER_SIZE)
            for (__u32 iteration = 0; iteration < HTTP2_FRAME_HEADER_SIZE && new_incomplete_frame.remainder + iteration < HTTP2_FRAME_HEADER_SIZE; ++iteration) {
                pktbuf_load_bytes(pkt, pktbuf_data_offset(pkt) + iteration, new_incomplete_frame.buf + iteration, 1);
            }
            new_incomplete_frame.header_length = HTTP2_FRAME_HEADER_SIZE - new_incomplete_frame.remainder;
            bpf_map_update_elem(&http2_incomplete_frames, tup, &new_incomplete_frame, BPF_ANY);
>>>>>>> 561fc3e3
        }
        return;
    }

    bool is_headers_or_rst_frame = current_frame.type == kHeadersFrame || current_frame.type == kRSTStreamFrame;
    bool is_data_end_of_stream = ((current_frame.flags & HTTP2_END_OF_STREAM) == HTTP2_END_OF_STREAM) && (current_frame.type == kDataFrame);
    if (is_headers_or_rst_frame || is_data_end_of_stream) {
        iteration_value->frames_array[0].frame = current_frame;
        iteration_value->frames_array[0].offset = pktbuf_data_offset(pkt);
        iteration_value->frames_count = 1;
    }

    if (should_consume_frame_payload) {
        pktbuf_advance(pkt, current_frame.length);
    }
    // We're exceeding the packet boundaries, so we have a remainder.
    if (pktbuf_data_offset(pkt) > pktbuf_data_end(pkt)) {
<<<<<<< HEAD
        incomplete_frame_t new_frame_state = { 0 };
        new_frame_state.type = kIncompleteFramePayload;

        // Saving the remainder.
        new_frame_state.payload_bytes_left = pktbuf_data_offset(pkt) - pktbuf_data_end(pkt);
        // We did find an interesting frame (as frames_count == 1), so we cache the current frame and waiting for the
        // next call.
        if (iteration_value->frames_count == 1) {
            new_frame_state.frame = current_frame;
            new_frame_state.interesting_frame = true;
        }

        iteration_value->frames_count = 0;
        bpf_map_update_elem(&http2_incomplete_frames, tup, &new_frame_state, BPF_ANY);
=======
        incomplete_frame_t new_incomplete_frame = { 0 };

        // Saving the remainder.
        new_incomplete_frame.remainder = pktbuf_data_offset(pkt) - pktbuf_data_end(pkt);
        // We did find an interesting frame (as frames_count == 1), so we cache the current frame and waiting for the
        // next call.
        if (iteration_value->frames_count == 1) {
            new_incomplete_frame.header_length = HTTP2_FRAME_HEADER_SIZE;
            bpf_memcpy(new_incomplete_frame.buf, (char *)&current_frame, HTTP2_FRAME_HEADER_SIZE);
        }

        iteration_value->frames_count = 0;
        bpf_map_update_elem(&http2_incomplete_frames, tup, &new_incomplete_frame, BPF_ANY);
>>>>>>> 561fc3e3
        // Not calling the next tail call as we have nothing to process.
        return;
    }
    // Overriding the data_off field of the cached packet. The next prog will start from the offset of the next valid
    // frame.
    *external_data_offset = pktbuf_data_offset(pkt);

    pktbuf_tail_call_option_t frame_filter_tail_call_array[] = {
        [PKTBUF_SKB] = {
            .prog_array_map = &protocols_progs,
            .index = PROG_HTTP2_FRAME_FILTER,
        },
        [PKTBUF_TLS] = {
            .prog_array_map = &tls_process_progs,
            .index = PROG_HTTP2_FRAME_FILTER,
        },
    };
    pktbuf_tail_call_compact(pkt, frame_filter_tail_call_array);
}

SEC("socket/http2_handle_first_frame")
int socket__http2_handle_first_frame(struct __sk_buff *skb) {
    const __u32 zero = 0;

    dispatcher_arguments_t dispatcher_args_copy;
    // We're not calling fetch_dispatching_arguments as, we need to modify the `data_off` field of packet, so
    // the next prog will start to read from the next valid frame.
    dispatcher_arguments_t *args = bpf_map_lookup_elem(&dispatcher_arguments, &zero);
    if (args == NULL) {
        return false;
    }
    dispatcher_args_copy = *args;

    // If we detected a tcp termination we should stop processing the packet, and clear its dynamic table by deleting the counter.
    if (is_tcp_termination(&dispatcher_args_copy.skb_info)) {
        // Deleting the entry for the original tuple.
        bpf_map_delete_elem(&http2_incomplete_frames, &dispatcher_args_copy.tup);
        bpf_map_delete_elem(&http2_dynamic_counter_table, &dispatcher_args_copy.tup);
        terminated_http2_batch_enqueue(&dispatcher_args_copy.tup);
        // In case of local host, the protocol will be deleted for both (client->server) and (server->client),
        // so we won't reach for that path again in the code, so we're deleting the opposite side as well.
        flip_tuple(&dispatcher_args_copy.tup);
        bpf_map_delete_elem(&http2_dynamic_counter_table, &dispatcher_args_copy.tup);
        bpf_map_delete_elem(&http2_incomplete_frames, &dispatcher_args_copy.tup);
        return 0;
    }

    pktbuf_t pkt = pktbuf_from_skb(skb, &dispatcher_args_copy.skb_info);

    handle_first_frame(pkt, &args->skb_info.data_off, &dispatcher_args_copy.tup);
    return 0;
}

static __always_inline void filter_frame(pktbuf_t pkt, void *map_key, conn_tuple_t *tup) {
    const __u32 zero = 0;

    // A single packet can contain multiple HTTP/2 frames, due to instruction limitations we have divided the
    // processing into multiple tail calls, where each tail call process a single frame. We must have context when
    // we are processing the frames, for example, to know how many bytes have we read in the packet, or it we reached
    // to the maximum number of frames we can process. For that we are checking if the iteration context already exists.
    // If not, creating a new one to be used for further processing
    http2_tail_call_state_t *iteration_value = bpf_map_lookup_elem(&http2_frames_to_process, &zero);
    if (iteration_value == NULL) {
        return;
    }

    http2_telemetry_t *http2_tel = get_telemetry(pkt);
    if (http2_tel == NULL) {
        return;
    }

    // Some functions might change and override data_off field in the packet. Since it is used as a key
    // in a map, we cannot allow it to be modified. Thus, storing the original value of the offset.
    __u32 original_off = pktbuf_data_offset(pkt);

    http2_frame_t last_frame = {};
    bool have_more_frames_to_process = pktbuf_find_relevant_frames(pkt, iteration_value, http2_tel, &last_frame);
    // We have found there are more frames to filter, so we will call frame_filter again.
    // Max current amount of tail calls would be 2, which will allow us to currently parse
    // HTTP2_MAX_TAIL_CALLS_FOR_FRAMES_FILTER*HTTP2_MAX_FRAMES_ITERATIONS.
    iteration_value->filter_iterations++;
    if (have_more_frames_to_process && iteration_value->filter_iterations < HTTP2_MAX_TAIL_CALLS_FOR_FRAMES_FILTER) {
        // save local copy of the offset, so the next prog will start from the offset of the next valid frame.
        iteration_value->data_off = pktbuf_data_offset(pkt);
        pktbuf_tail_call_option_t frame_filter_tail_call_array[] = {
            [PKTBUF_SKB] = {
                .prog_array_map = &protocols_progs,
                .index = PROG_HTTP2_FRAME_FILTER,
            },
            [PKTBUF_TLS] = {
                .prog_array_map = &tls_process_progs,
                .index = PROG_HTTP2_FRAME_FILTER,
            },
        };
        pktbuf_tail_call_compact(pkt, frame_filter_tail_call_array);
    }

    // if we left with more headers to process and we reached the max amount of tail calls we should update the telemetry.
    if (have_more_frames_to_process && iteration_value->filter_iterations >= HTTP2_MAX_TAIL_CALLS_FOR_FRAMES_FILTER) {
        __sync_fetch_and_add(&http2_tel->exceeding_max_frames_to_filter, 1);
    }

<<<<<<< HEAD
    incomplete_frame_t new_frame_state = { 0 };
    if (pktbuf_data_offset(pkt) > pktbuf_data_end(pkt)) {
        // We have a remainder
        new_frame_state.type = kIncompleteFramePayload;
        new_frame_state.frame = last_frame;
        new_frame_state.payload_bytes_left = pktbuf_data_offset(pkt) - pktbuf_data_end(pkt);
        bpf_map_update_elem(&http2_incomplete_frames, tup, &new_frame_state, BPF_ANY);
    } else if (pktbuf_data_offset(pkt) < pktbuf_data_end(pkt) && pktbuf_data_offset(pkt) + HTTP2_FRAME_HEADER_SIZE > pktbuf_data_end(pkt)) {
        // We have a frame header remainder
        new_frame_state.type = kIncompleteFrameHeader;
        new_frame_state.header_bytes_left = HTTP2_FRAME_HEADER_SIZE - (pktbuf_data_end(pkt) - pktbuf_data_offset(pkt));
        bpf_memset(new_frame_state.buf, 0, HTTP2_FRAME_HEADER_SIZE);
    #pragma unroll(HTTP2_FRAME_HEADER_SIZE)
        for (__u32 iteration = 0; iteration < HTTP2_FRAME_HEADER_SIZE && new_frame_state.header_bytes_left + iteration < HTTP2_FRAME_HEADER_SIZE; ++iteration) {
            pktbuf_load_bytes(pkt, pktbuf_data_offset(pkt) + iteration, new_frame_state.buf + iteration, 1);
        }
        bpf_map_update_elem(&http2_incomplete_frames, tup, &new_frame_state, BPF_ANY);
=======
    incomplete_frame_t new_incomplete_frame = { 0 };
    if (pktbuf_data_offset(pkt) > pktbuf_data_end(pkt)) {
        // We have a remainder
        new_incomplete_frame.remainder = pktbuf_data_offset(pkt) - pktbuf_data_end(pkt);
        bpf_map_update_elem(&http2_incomplete_frames, tup, &new_incomplete_frame, BPF_ANY);
    } else if (pktbuf_data_offset(pkt) < pktbuf_data_end(pkt) && pktbuf_data_offset(pkt) + HTTP2_FRAME_HEADER_SIZE > pktbuf_data_end(pkt)) {
        // We have a frame header remainder
        new_incomplete_frame.remainder = HTTP2_FRAME_HEADER_SIZE - (pktbuf_data_end(pkt) - pktbuf_data_offset(pkt));
        bpf_memset(new_incomplete_frame.buf, 0, HTTP2_FRAME_HEADER_SIZE);
    #pragma unroll(HTTP2_FRAME_HEADER_SIZE)
        for (__u32 iteration = 0; iteration < HTTP2_FRAME_HEADER_SIZE && new_incomplete_frame.remainder + iteration < HTTP2_FRAME_HEADER_SIZE; ++iteration) {
            pktbuf_load_bytes(pkt, pktbuf_data_offset(pkt) + iteration, new_incomplete_frame.buf + iteration, 1);
        }
        new_incomplete_frame.header_length = HTTP2_FRAME_HEADER_SIZE - new_incomplete_frame.remainder;
        bpf_map_update_elem(&http2_incomplete_frames, tup, &new_incomplete_frame, BPF_ANY);
>>>>>>> 561fc3e3
    }

    if (iteration_value->frames_count == 0) {
        return;
    }

    // restoring the original value.
    pktbuf_set_offset(pkt, original_off);
    pktbuf_map_update_option_t http2_iterations_map_update_array[] = {
        [PKTBUF_SKB] = {
            .map = &http2_iterations,
            .key = map_key,
            .value = iteration_value,
            .flags = BPF_NOEXIST,
        },
        [PKTBUF_TLS] = {
            .map = &tls_http2_iterations,
            .key = map_key,
            .value = iteration_value,
            .flags = BPF_NOEXIST,
        },
    };
    // We have couple of interesting headers, launching tail calls to handle them.
    if (pktbuf_map_update(pkt, http2_iterations_map_update_array) >= 0) {
        // We managed to cache the iteration_value in the http2_iterations map.
        pktbuf_tail_call_option_t headers_parser_tail_call_array[] = {
            [PKTBUF_SKB] = {
                .prog_array_map = &protocols_progs,
                .index = PROG_HTTP2_HEADERS_PARSER,
            },
            [PKTBUF_TLS] = {
                .prog_array_map = &tls_process_progs,
                .index = PROG_HTTP2_HEADERS_PARSER,
            },
        };
        pktbuf_tail_call_compact(pkt, headers_parser_tail_call_array);
    }
}

SEC("socket/http2_filter")
int socket__http2_filter(struct __sk_buff *skb) {
    dispatcher_arguments_t dispatcher_args_copy;
    bpf_memset(&dispatcher_args_copy, 0, sizeof(dispatcher_arguments_t));
    if (!fetch_dispatching_arguments(&dispatcher_args_copy.tup, &dispatcher_args_copy.skb_info)) {
        return 0;
    }

    pktbuf_t pkt = pktbuf_from_skb(skb, &dispatcher_args_copy.skb_info);

    filter_frame(pkt, &dispatcher_args_copy, &dispatcher_args_copy.tup);
    return 0;
}

static __always_inline void headers_parser(pktbuf_t pkt, void *map_key, conn_tuple_t *tup, __u8 tags) {
    // Some functions might change and override data_off field in the packet. Since it is used as a key
    // in a map, we cannot allow it to be modified. Thus, storing the original value of the offset.
    __u32 original_off = pktbuf_data_offset(pkt);

    // A single packet can contain multiple HTTP/2 frames, due to instruction limitations we have divided the
    // processing into multiple tail calls, where each tail call process a single frame. We must have context when
    // we are processing the frames, for example, to know how many bytes have we read in the packet, or it we reached
    // to the maximum number of frames we can process. For that we are checking if the iteration context already exists.
    // If not, creating a new one to be used for further processing
    pktbuf_map_lookup_option_t http2_iterations_array[] = {
        [PKTBUF_SKB] = {
            .map = &http2_iterations,
            .key = map_key,
        },
        [PKTBUF_TLS] = {
            .map = &tls_http2_iterations,
            .key = map_key,
        },
    };
    http2_tail_call_state_t *tail_call_state = pktbuf_map_lookup(pkt, http2_iterations_array);
    if (tail_call_state == NULL) {
        // We didn't find the cached context, aborting.
        return;
    }

    const __u32 zero = 0;
    http2_ctx_t *http2_ctx = bpf_map_lookup_elem(&http2_ctx_heap, &zero);
    if (http2_ctx == NULL) {
        goto delete_iteration;
    }

    http2_telemetry_t *http2_tel = get_telemetry(pkt);
    if (http2_tel == NULL) {
        goto delete_iteration;
    }

    http2_frame_with_offset *frames_array = tail_call_state->frames_array;
    http2_frame_with_offset current_frame;

    // create the http2 ctx for the current http2 frame.
    bpf_memset(http2_ctx, 0, sizeof(http2_ctx_t));
    http2_ctx->http2_stream_key.tup = *tup;
    normalize_tuple(&http2_ctx->http2_stream_key.tup);
    http2_ctx->dynamic_index.tup = *tup;

    http2_stream_t *current_stream = NULL;

    // Allocating an array of headers, to hold all interesting headers from the frame.
    http2_header_t *headers_to_process = bpf_map_lookup_elem(&http2_headers_to_process, &zero);
    if (headers_to_process == NULL) {
        goto delete_iteration;
    }
    bpf_memset(headers_to_process, 0, HTTP2_MAX_HEADERS_COUNT_FOR_PROCESSING * sizeof(http2_header_t));

    __u8 interesting_headers = 0;

    __u64 *global_dynamic_counter = get_dynamic_counter(tup);
    if (global_dynamic_counter == NULL) {
        goto delete_iteration;
    }

    #pragma unroll(HTTP2_MAX_FRAMES_FOR_HEADERS_PARSER_PER_TAIL_CALL)
    for (__u16 index = 0; index < HTTP2_MAX_FRAMES_FOR_HEADERS_PARSER_PER_TAIL_CALL; index++) {
        if (tail_call_state->iteration >= tail_call_state->frames_count) {
            break;
        }
        // This check must be next to the access of the array, otherwise the verifier will complain.
        if (tail_call_state->iteration >= HTTP2_MAX_FRAMES_ITERATIONS) {
            break;
        }
        current_frame = frames_array[tail_call_state->iteration];
        tail_call_state->iteration += 1;

        if (current_frame.frame.type != kHeadersFrame) {
            continue;
        }

        http2_ctx->http2_stream_key.stream_id = current_frame.frame.stream_id;
        current_stream = http2_fetch_stream(&http2_ctx->http2_stream_key);
        if (current_stream == NULL) {
            continue;
        }
        current_stream->tags = tags;
        pktbuf_set_offset(pkt, current_frame.offset);

        interesting_headers = pktbuf_filter_relevant_headers(pkt, global_dynamic_counter, &http2_ctx->dynamic_index, headers_to_process, current_frame.frame.length, http2_tel);
        pktbuf_process_headers(pkt, &http2_ctx->dynamic_index, current_stream, headers_to_process, interesting_headers, http2_tel);
    }

    if (tail_call_state->iteration < HTTP2_MAX_FRAMES_ITERATIONS &&
        tail_call_state->iteration < tail_call_state->frames_count &&
        tail_call_state->iteration < HTTP2_MAX_FRAMES_FOR_HEADERS_PARSER) {
        pktbuf_tail_call_option_t tail_call_arr[] = {
            [PKTBUF_SKB] = {
                .prog_array_map = &protocols_progs,
                .index = PROG_HTTP2_HEADERS_PARSER,
            },
            [PKTBUF_TLS] = {
                .prog_array_map = &tls_process_progs,
                .index = PROG_HTTP2_HEADERS_PARSER,
            },
        };
        pktbuf_tail_call_compact(pkt, tail_call_arr);
    }
    // Zeroing the iteration index to call EOS parser
    tail_call_state->iteration = 0;
    pktbuf_tail_call_option_t tail_call_arr[] = {
        [PKTBUF_SKB] = {
            .prog_array_map = &protocols_progs,
            .index = PROG_HTTP2_DYNAMIC_TABLE_CLEANER,
        },
        [PKTBUF_TLS] = {
            .prog_array_map = &tls_process_progs,
            .index = PROG_HTTP2_DYNAMIC_TABLE_CLEANER,
        },
    };
    pktbuf_tail_call_compact(pkt, tail_call_arr);

delete_iteration:
    // restoring the original value.
    pktbuf_set_offset(pkt, original_off);
    pktbuf_map_delete(pkt, http2_iterations_array);
}

// The program is responsible for parsing all headers frames. For each headers frame we parse the headers,
// fill the dynamic table with the new interesting literal headers, and modifying the streams accordingly.
// The program can be called multiple times (via "self call" of tail calls) in case we have more frames to parse
// than the maximum number of frames we can process in a single tail call.
// The program is being called after socket__http2_filter, and it is being called only if we have interesting frames.
// The program calls socket__http2_dynamic_table_cleaner to clean the dynamic table if needed.
SEC("socket/http2_headers_parser")
int socket__http2_headers_parser(struct __sk_buff *skb) {
    dispatcher_arguments_t dispatcher_args_copy;
    bpf_memset(&dispatcher_args_copy, 0, sizeof(dispatcher_arguments_t));
    if (!fetch_dispatching_arguments(&dispatcher_args_copy.tup, &dispatcher_args_copy.skb_info)) {
        return 0;
    }

    pktbuf_t pkt = pktbuf_from_skb(skb, &dispatcher_args_copy.skb_info);

    headers_parser(pkt, &dispatcher_args_copy, &dispatcher_args_copy.tup, NO_TAGS);

    return 0;
}

static __always_inline void dynamic_table_cleaner(pktbuf_t pkt, conn_tuple_t *tup) {
    pktbuf_tail_call_option_t eos_parser_tail_call_array[] = {
        [PKTBUF_SKB] = {
            .prog_array_map = &protocols_progs,
            .index = PROG_HTTP2_EOS_PARSER,
        },
        [PKTBUF_TLS] = {
            .prog_array_map = &tls_process_progs,
            .index = PROG_HTTP2_EOS_PARSER,
        },
    };

    dynamic_counter_t *dynamic_counter = bpf_map_lookup_elem(&http2_dynamic_counter_table, tup);
    if (dynamic_counter == NULL) {
        goto next;
    }

    // We're checking if the difference between the current value of the dynamic global table, to the previous index we
    // cleaned, is bigger than our threshold. If so, we need to clean the table.
    if (dynamic_counter->value - dynamic_counter->previous <= HTTP2_DYNAMIC_TABLE_CLEANUP_THRESHOLD) {
        goto next;
    }

    dynamic_table_index_t dynamic_index = {
        .tup = *tup,
    };

    #pragma unroll(HTTP2_DYNAMIC_TABLE_CLEANUP_ITERATIONS)
    for (__u16 index = 0; index < HTTP2_DYNAMIC_TABLE_CLEANUP_ITERATIONS; index++) {
        // We should reserve the last HTTP2_DYNAMIC_TABLE_CLEANUP_THRESHOLD entries in the dynamic table.
        // So if we're about to delete an entry that is in the last HTTP2_DYNAMIC_TABLE_CLEANUP_THRESHOLD entries,
        // we should stop the cleanup.
        if (dynamic_counter->previous + HTTP2_DYNAMIC_TABLE_CLEANUP_THRESHOLD >= dynamic_counter->value) {
            break;
        }
        // Setting the current index.
        dynamic_index.index = dynamic_counter->previous;
        // Trying to delete the entry, it might not exist, so we're ignoring the return value.
        bpf_map_delete_elem(&http2_dynamic_table, &dynamic_index);
        // Incrementing the previous index.
        dynamic_counter->previous++;
    }

next:
    pktbuf_tail_call_compact(pkt, eos_parser_tail_call_array);
}

// The program is responsible for cleaning the dynamic table.
// The program calls socket__http2_eos_parser to finalize the streams and enqueue them to be sent to the user mode.
SEC("socket/http2_dynamic_table_cleaner")
int socket__http2_dynamic_table_cleaner(struct __sk_buff *skb) {
    dispatcher_arguments_t dispatcher_args_copy;
    bpf_memset(&dispatcher_args_copy, 0, sizeof(dispatcher_arguments_t));
    if (!fetch_dispatching_arguments(&dispatcher_args_copy.tup, &dispatcher_args_copy.skb_info)) {
        return 0;
    }

    pktbuf_t pkt = pktbuf_from_skb(skb, &dispatcher_args_copy.skb_info);
    dynamic_table_cleaner(pkt, &dispatcher_args_copy.tup);

    return 0;
}

static __always_inline void eos_parser(pktbuf_t pkt, void *map_key, conn_tuple_t *tup) {
    const __u32 zero = 0;

    pktbuf_map_lookup_option_t http2_iterations_array[] = {
        [PKTBUF_SKB] = {
            .map = &http2_iterations,
            .key = map_key,
        },
        [PKTBUF_TLS] = {
            .map = &tls_http2_iterations,
            .key = map_key,
        },
    };
    // A single packet can contain multiple HTTP/2 frames, due to instruction limitations we have divided the
    // processing into multiple tail calls, where each tail call process a single frame. We must have context when
    // we are processing the frames, for example, to know how many bytes have we read in the packet, or it we reached
    // to the maximum number of frames we can process. For that we are checking if the iteration context already exists.
    // If not, creating a new one to be used for further processing
    http2_tail_call_state_t *tail_call_state = pktbuf_map_lookup(pkt, http2_iterations_array);
    if (tail_call_state == NULL) {
        // We didn't find the cached context, aborting.
        return;
    }

    http2_telemetry_t *http2_tel = get_telemetry(pkt);
    if (http2_tel == NULL) {
        goto delete_iteration;
    }

    http2_frame_with_offset *frames_array = tail_call_state->frames_array;
    http2_frame_with_offset current_frame;

    http2_ctx_t *http2_ctx = bpf_map_lookup_elem(&http2_ctx_heap, &zero);
    if (http2_ctx == NULL) {
        goto delete_iteration;
    }
    bpf_memset(http2_ctx, 0, sizeof(http2_ctx_t));
    http2_ctx->http2_stream_key.tup = *tup;
    normalize_tuple(&http2_ctx->http2_stream_key.tup);

    bool is_rst = false, is_end_of_stream = false;
    http2_stream_t *current_stream = NULL;

    #pragma unroll(HTTP2_MAX_FRAMES_FOR_EOS_PARSER_PER_TAIL_CALL)
    for (__u16 index = 0; index < HTTP2_MAX_FRAMES_FOR_EOS_PARSER_PER_TAIL_CALL; index++) {
        if (tail_call_state->iteration >= HTTP2_MAX_FRAMES_ITERATIONS) {
            break;
        }

        current_frame = frames_array[tail_call_state->iteration];
        // Having this condition after assignment and not before is due to a verifier issue.
        if (tail_call_state->iteration >= tail_call_state->frames_count) {
            break;
        }
        tail_call_state->iteration += 1;

        is_rst = current_frame.frame.type == kRSTStreamFrame;
        is_end_of_stream = (current_frame.frame.flags & HTTP2_END_OF_STREAM) == HTTP2_END_OF_STREAM;
        if (!is_rst && !is_end_of_stream) {
            continue;
        }

        http2_ctx->http2_stream_key.stream_id = current_frame.frame.stream_id;
        // A new stream must start with a request, so if it does not exist, we should not process it.
        current_stream = bpf_map_lookup_elem(&http2_in_flight, &http2_ctx->http2_stream_key);
        if (current_stream == NULL) {
            continue;
        }

        // When we accept an RST, it means that the current stream is terminated.
        // See: https://datatracker.ietf.org/doc/html/rfc7540#section-6.4
        // If rst, and stream is empty (no status code, or no response) then delete from inflight
        if (is_rst && (!current_stream->status_code.finalized || !current_stream->request_method.finalized || !current_stream->path.finalized)) {
            bpf_map_delete_elem(&http2_in_flight, &http2_ctx->http2_stream_key);
            continue;
        }

        if (is_rst) {
            __sync_fetch_and_add(&http2_tel->end_of_stream_rst, 1);
        } else if ((current_frame.frame.flags & HTTP2_END_OF_STREAM) == HTTP2_END_OF_STREAM) {
            __sync_fetch_and_add(&http2_tel->end_of_stream, 1);
        }
        handle_end_of_stream(current_stream, &http2_ctx->http2_stream_key, http2_tel);

        // If we reached here, it means that we saw End Of Stream. If the End of Stream came from a request,
        // thus we except it to have a valid path and method. If the End of Stream came from a response, we except it to
        // be after seeing a request, thus it should have a path and method as well.
        if ((!current_stream->path.finalized) || (!current_stream->request_method.finalized)) {
            bpf_map_delete_elem(&http2_in_flight, &http2_ctx->http2_stream_key);
        }
    }

    if (tail_call_state->iteration < HTTP2_MAX_FRAMES_ITERATIONS &&
        tail_call_state->iteration < tail_call_state->frames_count &&
        tail_call_state->iteration < HTTP2_MAX_FRAMES_FOR_EOS_PARSER) {

        pktbuf_tail_call_option_t eos_parser_tail_call_array[] = {
            [PKTBUF_SKB] = {
                .prog_array_map = &protocols_progs,
                .index = PROG_HTTP2_EOS_PARSER,
            },
            [PKTBUF_TLS] = {
                .prog_array_map = &tls_process_progs,
                .index = PROG_HTTP2_EOS_PARSER,
            },
        };
        pktbuf_tail_call_compact(pkt, eos_parser_tail_call_array);
    }

delete_iteration:
    pktbuf_map_delete(pkt, http2_iterations_array);
}

// The program is responsible for parsing all frames that mark the end of a stream.
// We consider a frame as marking the end of a stream if it is either:
//  - An headers or data frame with END_STREAM flag set.
//  - An RST_STREAM frame.
// The program is being called after http2_dynamic_table_cleaner, and it finalizes the streams and enqueue them
// to be sent to the user mode.
// The program is ready to be called multiple times (via "self call" of tail calls) in case we have more frames to
// process than the maximum number of frames we can process in a single tail call.
SEC("socket/http2_eos_parser")
int socket__http2_eos_parser(struct __sk_buff *skb) {
    dispatcher_arguments_t dispatcher_args_copy;
    bpf_memset(&dispatcher_args_copy, 0, sizeof(dispatcher_arguments_t));
    if (!fetch_dispatching_arguments(&dispatcher_args_copy.tup, &dispatcher_args_copy.skb_info)) {
        return 0;
    }

    pktbuf_t pkt = pktbuf_from_skb(skb, &dispatcher_args_copy.skb_info);

    eos_parser(pkt, &dispatcher_args_copy, &dispatcher_args_copy.tup);
    return 0;
}
#endif<|MERGE_RESOLUTION|>--- conflicted
+++ resolved
@@ -406,11 +406,7 @@
 static __always_inline void pktbuf_fix_header_frame(pktbuf_t pkt, char *out, incomplete_frame_t *incomplete_frame) {
     bpf_memcpy(out, incomplete_frame->buf, HTTP2_FRAME_HEADER_SIZE);
     // Verifier is unhappy with a single call to `bpf_skb_load_bytes` with a variable length (although checking boundaries)
-<<<<<<< HEAD
     switch (incomplete_frame->header_bytes_left) {
-=======
-    switch (incomplete_frame->remainder) {
->>>>>>> 561fc3e3
     case 1:
         pktbuf_load_bytes_from_current_offset(pkt, out + HTTP2_FRAME_HEADER_SIZE - 1, 1);
         break;
@@ -456,33 +452,15 @@
 // Fixes an incomplete frame header. The function is trying to read the remaining of a split frame header.
 static __always_inline bool fix_incomplete_frame_header(pktbuf_t pkt, incomplete_frame_t *incomplete_frame, http2_frame_t *current_frame) {
     pktbuf_fix_header_frame(pkt, (char*)current_frame, incomplete_frame);
-<<<<<<< HEAD
+    bool res = false;
     if (format_http2_frame_header(current_frame)) {
         pktbuf_advance(pkt, incomplete_frame->header_bytes_left);
-        incomplete_frame->header_bytes_left = 0;
-        return true;
-=======
-    bool res = false;
-    if (format_http2_frame_header(current_frame)) {
-        pktbuf_advance(pkt, incomplete_frame->remainder);
         res = true;
     }
-    incomplete_frame->remainder = 0;
+    incomplete_frame->header_bytes_left = 0;
     return res;
 }
 
-static __always_inline bool pktbuf_get_first_frame(pktbuf_t pkt, incomplete_frame_t *incomplete_frame, http2_frame_t *current_frame) {
-    // Attempting to read the initial frame in the packet, or handling a state where there is no remainder and finishing reading the current frame.
-    if (incomplete_frame == NULL) {
-        return read_frame(pkt, current_frame);
->>>>>>> 561fc3e3
-    }
-    // We didn't read a valid frame header, so we're marking it for deletion.
-    incomplete_frame->header_bytes_left = 0;
-    return false;
-}
-
-<<<<<<< HEAD
 // Consumes the payload of an incomplete frame. The function is trying to read the remaining of a split frame payload.
 static __always_inline void consume_incomplete_frame_payload(pktbuf_t pkt, incomplete_frame_t *incomplete_frame) {
     __u32 payload_bytes_left = incomplete_frame->payload_bytes_left;
@@ -491,73 +469,17 @@
     }
     if (payload_bytes_left == 0) {
         return;
-=======
-    // Getting here means we have a frame state from the previous packets.
-    // Scenarios in order:
-    //  1. Check if we have a frame-header remainder - if so, we must try and read the rest of the frame header.
-    //     In case of a failure, we abort.
-    //  2. If we don't have a frame-header remainder, then we're trying to read a valid frame.
-    //     HTTP2 can send valid frames (like SETTINGS and PING) during a split DATA frame. If such a frame exists,
-    //     then we won't have the rest of the split frame in the same packet.
-    //  3. If we reached here, and we have a remainder, then we're consuming the remainder and checking we can read the
-    //     next frame header.
-    //  4. We failed reading any frame. Aborting.
-
-    // Frame-header-remainder.
-
-    if (incomplete_frame->header_length == HTTP2_FRAME_HEADER_SIZE) {
-        // A case where we read an interesting valid frame header in the previous call, and now we're trying to read the
-        // rest of the frame payload. But, since we already read a valid frame, we just fill it as an interesting frame,
-        // and continue to the next tail call.
-        // Copy the cached frame header to the current frame.
-        bpf_memcpy((char *)current_frame, incomplete_frame->buf, HTTP2_FRAME_HEADER_SIZE);
-        incomplete_frame->remainder = 0;
-        return true;
-    }
-    if (incomplete_frame->header_length > 0) {
-        return fix_incomplete_frame_header(pkt, incomplete_frame, current_frame);
->>>>>>> 561fc3e3
     }
     pktbuf_advance(pkt, payload_bytes_left);
     incomplete_frame->payload_bytes_left -= payload_bytes_left;
 }
 
-<<<<<<< HEAD
 // Tests if the incomplete frame is empty. An incomplete frame is considered empty if it's NULL, or if it's a header frame
 // and the header bytes left is 0, or if it's a payload frame and the payload bytes left is 0.
 static __always_inline bool empty_incomplete_frame(incomplete_frame_t *incomplete_frame) {
     return incomplete_frame == NULL ||
         (incomplete_frame->type == kIncompleteFrameHeader && incomplete_frame->header_bytes_left == 0) ||
         (incomplete_frame->type == kIncompleteFramePayload && incomplete_frame->payload_bytes_left == 0);
-=======
-    // We failed to read a frame, if we have a remainder trying to consume it and read the following frame.
-    if (incomplete_frame->remainder > 0) {
-        // To make a "best effort," if we are in a state where we are left with a remainder, and the length of it from
-        // our current position is larger than the data end, we will attempt to handle the remaining buffer as much as possible.
-        if (pktbuf_data_offset(pkt) + incomplete_frame->remainder > pktbuf_data_end(pkt)) {
-            incomplete_frame->remainder -= pktbuf_data_end(pkt) - pktbuf_data_offset(pkt);
-            pktbuf_set_offset(pkt, pktbuf_data_end(pkt));
-            return false;
-        }
-        pktbuf_advance(pkt, incomplete_frame->remainder);
-        incomplete_frame->remainder = 0;
-        // The remainders "ends" the current packet. No interesting frames were found.
-        if (pktbuf_data_offset(pkt) == pktbuf_data_end(pkt)) {
-            return false;
-        }
-        if (pktbuf_data_offset(pkt) + HTTP2_FRAME_HEADER_SIZE > pktbuf_data_end(pkt)) {
-            return false;
-        }
-        reset_frame(current_frame);
-        pktbuf_load_bytes_from_current_offset(pkt, (char *)current_frame, HTTP2_FRAME_HEADER_SIZE);
-        if (format_http2_frame_header(current_frame)) {
-            pktbuf_advance(pkt, HTTP2_FRAME_HEADER_SIZE);
-            return true;
-        }
-    }
-    // still not valid / does not have a remainder - abort.
-    return false;
->>>>>>> 561fc3e3
 }
 
 // Iterates over the packet and finds frames that are
@@ -664,15 +586,12 @@
         return;
     }
 
-    frame_header_remainder_t *frame_state = bpf_map_lookup_elem(&http2_incomplete_frames, tup);
-
     http2_telemetry_t *http2_tel = get_telemetry(pkt);
     if (http2_tel == NULL) {
         return;
     }
 
     incomplete_frame_t *incomplete_frame = bpf_map_lookup_elem(&http2_incomplete_frames, tup);
-<<<<<<< HEAD
 
     bool has_valid_first_frame = false;
     bool should_consume_frame_payload = true;
@@ -711,38 +630,20 @@
         if (empty_incomplete_frame(incomplete_frame)) {
             bpf_map_delete_elem(&http2_incomplete_frames, tup);
         }
-=======
-    bool has_valid_first_frame = pktbuf_get_first_frame(pkt, incomplete_frame, &current_frame);
-    // If we have a state and we consumed it, then delete it.
-    if (incomplete_frame != NULL && incomplete_frame->remainder == 0) {
-        bpf_map_delete_elem(&http2_incomplete_frames, tup);
->>>>>>> 561fc3e3
     }
 
     if (!has_valid_first_frame) {
         // Handling the case where we have a frame header remainder, and we couldn't read the frame header.
         if (pktbuf_data_offset(pkt) < pktbuf_data_end(pkt) && pktbuf_data_offset(pkt) + HTTP2_FRAME_HEADER_SIZE > pktbuf_data_end(pkt)) {
-<<<<<<< HEAD
-            incomplete_frame_t new_frame_state = { 0 };
-            new_frame_state.type = kIncompleteFrameHeader;
-            new_frame_state.header_bytes_left = HTTP2_FRAME_HEADER_SIZE - (pktbuf_data_end(pkt) - pktbuf_data_offset(pkt));
-            bpf_memset(new_frame_state.buf, 0, HTTP2_FRAME_HEADER_SIZE);
-        #pragma unroll(HTTP2_FRAME_HEADER_SIZE)
-            for (__u32 iteration = 0; iteration < HTTP2_FRAME_HEADER_SIZE && new_frame_state.header_bytes_left + iteration < HTTP2_FRAME_HEADER_SIZE; ++iteration) {
-                pktbuf_load_bytes(pkt, pktbuf_data_offset(pkt) + iteration, new_frame_state.buf + iteration, 1);
-            }
-            bpf_map_update_elem(&http2_incomplete_frames, tup, &new_frame_state, BPF_ANY);
-=======
             incomplete_frame_t new_incomplete_frame = { 0 };
-            new_incomplete_frame.remainder = HTTP2_FRAME_HEADER_SIZE - (pktbuf_data_end(pkt) - pktbuf_data_offset(pkt));
+            new_incomplete_frame.type = kIncompleteFrameHeader;
+            new_incomplete_frame.header_bytes_left = HTTP2_FRAME_HEADER_SIZE - (pktbuf_data_end(pkt) - pktbuf_data_offset(pkt));
             bpf_memset(new_incomplete_frame.buf, 0, HTTP2_FRAME_HEADER_SIZE);
         #pragma unroll(HTTP2_FRAME_HEADER_SIZE)
-            for (__u32 iteration = 0; iteration < HTTP2_FRAME_HEADER_SIZE && new_incomplete_frame.remainder + iteration < HTTP2_FRAME_HEADER_SIZE; ++iteration) {
+            for (__u32 iteration = 0; iteration < HTTP2_FRAME_HEADER_SIZE && new_incomplete_frame.header_bytes_left + iteration < HTTP2_FRAME_HEADER_SIZE; ++iteration) {
                 pktbuf_load_bytes(pkt, pktbuf_data_offset(pkt) + iteration, new_incomplete_frame.buf + iteration, 1);
             }
-            new_incomplete_frame.header_length = HTTP2_FRAME_HEADER_SIZE - new_incomplete_frame.remainder;
             bpf_map_update_elem(&http2_incomplete_frames, tup, &new_incomplete_frame, BPF_ANY);
->>>>>>> 561fc3e3
         }
         return;
     }
@@ -760,36 +661,20 @@
     }
     // We're exceeding the packet boundaries, so we have a remainder.
     if (pktbuf_data_offset(pkt) > pktbuf_data_end(pkt)) {
-<<<<<<< HEAD
-        incomplete_frame_t new_frame_state = { 0 };
-        new_frame_state.type = kIncompleteFramePayload;
+        incomplete_frame_t new_incomplete_frame = { 0 };
+        new_incomplete_frame.type = kIncompleteFramePayload;
 
         // Saving the remainder.
-        new_frame_state.payload_bytes_left = pktbuf_data_offset(pkt) - pktbuf_data_end(pkt);
+        new_incomplete_frame.payload_bytes_left = pktbuf_data_offset(pkt) - pktbuf_data_end(pkt);
         // We did find an interesting frame (as frames_count == 1), so we cache the current frame and waiting for the
         // next call.
         if (iteration_value->frames_count == 1) {
-            new_frame_state.frame = current_frame;
-            new_frame_state.interesting_frame = true;
-        }
-
-        iteration_value->frames_count = 0;
-        bpf_map_update_elem(&http2_incomplete_frames, tup, &new_frame_state, BPF_ANY);
-=======
-        incomplete_frame_t new_incomplete_frame = { 0 };
-
-        // Saving the remainder.
-        new_incomplete_frame.remainder = pktbuf_data_offset(pkt) - pktbuf_data_end(pkt);
-        // We did find an interesting frame (as frames_count == 1), so we cache the current frame and waiting for the
-        // next call.
-        if (iteration_value->frames_count == 1) {
-            new_incomplete_frame.header_length = HTTP2_FRAME_HEADER_SIZE;
-            bpf_memcpy(new_incomplete_frame.buf, (char *)&current_frame, HTTP2_FRAME_HEADER_SIZE);
+            new_incomplete_frame.frame = current_frame;
+            new_incomplete_frame.interesting_frame = true;
         }
 
         iteration_value->frames_count = 0;
         bpf_map_update_elem(&http2_incomplete_frames, tup, &new_incomplete_frame, BPF_ANY);
->>>>>>> 561fc3e3
         // Not calling the next tail call as we have nothing to process.
         return;
     }
@@ -892,41 +777,23 @@
         __sync_fetch_and_add(&http2_tel->exceeding_max_frames_to_filter, 1);
     }
 
-<<<<<<< HEAD
-    incomplete_frame_t new_frame_state = { 0 };
-    if (pktbuf_data_offset(pkt) > pktbuf_data_end(pkt)) {
-        // We have a remainder
-        new_frame_state.type = kIncompleteFramePayload;
-        new_frame_state.frame = last_frame;
-        new_frame_state.payload_bytes_left = pktbuf_data_offset(pkt) - pktbuf_data_end(pkt);
-        bpf_map_update_elem(&http2_incomplete_frames, tup, &new_frame_state, BPF_ANY);
-    } else if (pktbuf_data_offset(pkt) < pktbuf_data_end(pkt) && pktbuf_data_offset(pkt) + HTTP2_FRAME_HEADER_SIZE > pktbuf_data_end(pkt)) {
-        // We have a frame header remainder
-        new_frame_state.type = kIncompleteFrameHeader;
-        new_frame_state.header_bytes_left = HTTP2_FRAME_HEADER_SIZE - (pktbuf_data_end(pkt) - pktbuf_data_offset(pkt));
-        bpf_memset(new_frame_state.buf, 0, HTTP2_FRAME_HEADER_SIZE);
-    #pragma unroll(HTTP2_FRAME_HEADER_SIZE)
-        for (__u32 iteration = 0; iteration < HTTP2_FRAME_HEADER_SIZE && new_frame_state.header_bytes_left + iteration < HTTP2_FRAME_HEADER_SIZE; ++iteration) {
-            pktbuf_load_bytes(pkt, pktbuf_data_offset(pkt) + iteration, new_frame_state.buf + iteration, 1);
-        }
-        bpf_map_update_elem(&http2_incomplete_frames, tup, &new_frame_state, BPF_ANY);
-=======
     incomplete_frame_t new_incomplete_frame = { 0 };
     if (pktbuf_data_offset(pkt) > pktbuf_data_end(pkt)) {
         // We have a remainder
-        new_incomplete_frame.remainder = pktbuf_data_offset(pkt) - pktbuf_data_end(pkt);
+        new_incomplete_frame.type = kIncompleteFramePayload;
+        new_incomplete_frame.frame = last_frame;
+        new_incomplete_frame.payload_bytes_left = pktbuf_data_offset(pkt) - pktbuf_data_end(pkt);
         bpf_map_update_elem(&http2_incomplete_frames, tup, &new_incomplete_frame, BPF_ANY);
     } else if (pktbuf_data_offset(pkt) < pktbuf_data_end(pkt) && pktbuf_data_offset(pkt) + HTTP2_FRAME_HEADER_SIZE > pktbuf_data_end(pkt)) {
         // We have a frame header remainder
-        new_incomplete_frame.remainder = HTTP2_FRAME_HEADER_SIZE - (pktbuf_data_end(pkt) - pktbuf_data_offset(pkt));
+        new_incomplete_frame.type = kIncompleteFrameHeader;
+        new_incomplete_frame.header_bytes_left = HTTP2_FRAME_HEADER_SIZE - (pktbuf_data_end(pkt) - pktbuf_data_offset(pkt));
         bpf_memset(new_incomplete_frame.buf, 0, HTTP2_FRAME_HEADER_SIZE);
     #pragma unroll(HTTP2_FRAME_HEADER_SIZE)
-        for (__u32 iteration = 0; iteration < HTTP2_FRAME_HEADER_SIZE && new_incomplete_frame.remainder + iteration < HTTP2_FRAME_HEADER_SIZE; ++iteration) {
+        for (__u32 iteration = 0; iteration < HTTP2_FRAME_HEADER_SIZE && new_incomplete_frame.header_bytes_left + iteration < HTTP2_FRAME_HEADER_SIZE; ++iteration) {
             pktbuf_load_bytes(pkt, pktbuf_data_offset(pkt) + iteration, new_incomplete_frame.buf + iteration, 1);
         }
-        new_incomplete_frame.header_length = HTTP2_FRAME_HEADER_SIZE - new_incomplete_frame.remainder;
         bpf_map_update_elem(&http2_incomplete_frames, tup, &new_incomplete_frame, BPF_ANY);
->>>>>>> 561fc3e3
     }
 
     if (iteration_value->frames_count == 0) {
