--- conflicted
+++ resolved
@@ -39,17 +39,13 @@
 // by using tail call.
 BPF_PROG_ARRAY(dispatcher_classification_progs, DISPATCHER_PROG_MAX)
 
-<<<<<<< HEAD
 BPF_PROG_ARRAY(skmsg_dispatcher_classification_progs, DISPATCHER_PROG_MAX)
 
-BPF_PROG_ARRAY(tls_dispatcher_classification_progs, DISPATCHER_PROG_MAX)
-=======
 // Similar to the above, this array is used to keep some dispatcher functions
 // in a separate tail call to avoid hitting limits. Specifically, putting Kafka
 // classification in the same program as HTTP and HTTPs leads to hitting a stack
 // limit.
 BPF_PROG_ARRAY(tls_dispatcher_classification_progs, TLS_DISPATCHER_PROG_MAX)
->>>>>>> fcd78a27
 
 // A per-cpu array to share conn_tuple and skb_info between the dispatcher and the tail-calls.
 BPF_PERCPU_ARRAY_MAP(dispatcher_arguments, dispatcher_arguments_t, 1)
