--- conflicted
+++ resolved
@@ -28,13 +28,10 @@
 	"github.com/DataDog/datadog-agent/pkg/network/usm/buildmode"
 	"github.com/DataDog/datadog-agent/pkg/network/usm/utils"
 	"github.com/DataDog/datadog-agent/pkg/util/log"
-<<<<<<< HEAD
 )
 
 var (
 	Raw []EbpfTx
-=======
->>>>>>> 61262bd9
 )
 
 type protocol struct {
@@ -45,7 +42,6 @@
 	statkeeper     *http.StatKeeper
 	mapCleaner     *ddebpf.MapCleaner
 	eventsConsumer *events.Consumer
-	mapCleaner     *ddebpf.MapCleaner
 }
 
 const (
@@ -116,12 +112,8 @@
 	},
 }
 
-<<<<<<< HEAD
-func newHttpProtocol(cfg *config.Config) (protocols.Protocol, error) {
+func newHTTP2Protocol(cfg *config.Config) (protocols.Protocol, error) {
 	Raw = make([]EbpfTx, 0)
-=======
-func newHTTP2Protocol(cfg *config.Config) (protocols.Protocol, error) {
->>>>>>> 61262bd9
 	if !cfg.EnableHTTP2Monitoring {
 		return nil, nil
 	}
@@ -203,10 +195,7 @@
 }
 
 func (p *protocol) Stop(_ *manager.Manager) {
-<<<<<<< HEAD
-=======
 	// mapCleaner handles nil pointer receivers
->>>>>>> 61262bd9
 	p.mapCleaner.Stop()
 
 	if p.eventsConsumer != nil {
