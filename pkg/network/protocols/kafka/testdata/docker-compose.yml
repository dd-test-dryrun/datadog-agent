--- conflicted
+++ resolved
@@ -1,9 +1,6 @@
-<<<<<<< HEAD
-=======
 # Kafka instances for testing
 # Two Kafka instances are needed: an updated one and an old one,
 # the old one is used to test very old versions of Kafka protocols, which Kafka v4 dropped support for
->>>>>>> 93a072a7
 name: kafka
 services:
   zookeeper:
@@ -52,15 +49,6 @@
       - KAFKA_CFG_PROCESS_ROLES=controller,broker
       - KAFKA_CFG_CONTROLLER_LISTENER_NAMES=CONTROLLER
       - KAFKA_CFG_CONTROLLER_QUORUM_VOTERS=1@kafka:9094
-<<<<<<< HEAD
-      - KAFKA_CFG_LISTENERS=CLIENT://:9092,SSL://:9093,CONTROLLER://:9094
-      - KAFKA_CFG_LISTENER_SECURITY_PROTOCOL_MAP=CLIENT:PLAINTEXT,SSL:SSL,CONTROLLER:PLAINTEXT
-      - KAFKA_CFG_ADVERTISED_LISTENERS=CLIENT://${KAFKA_ADDR:-127.0.0.1}:${KAFKA_PORT:-9092},SSL://${KAFKA_ADDR:-127.0.0.1}:${KAFKA_TLS_PORT:-9093}
-      - KAFKA_CFG_INTER_BROKER_LISTENER_NAME=CLIENT
-      - KAFKA_CFG_SASL_ENABLED_MECHANISMS=PLAIN
-      - KAFKA_CFG_SASL_MECHANISM_INTER_BROKER_PROTOCOL=PLAIN
-      - KAFKA_CFG_AUTO_CREATE_TOPICS_ENABLE=true
-=======
       - KAFKA_CFG_LISTENERS=PLAINTEXT://:${KAFKA_PORT:-9092},SSL://:${KAFKA_TLS_PORT:-9093},CONTROLLER://:9094
       - KAFKA_CFG_LISTENER_SECURITY_PROTOCOL_MAP=PLAINTEXT:PLAINTEXT,SSL:SSL,CONTROLLER:PLAINTEXT
       - KAFKA_CFG_ADVERTISED_LISTENERS=PLAINTEXT://${KAFKA_ADDR:-127.0.0.1}:${KAFKA_PORT:-9092},SSL://${KAFKA_ADDR:-127.0.0.1}:${KAFKA_TLS_PORT:-9093}
@@ -68,7 +56,6 @@
       - KAFKA_CFG_SASL_ENABLED_MECHANISMS=PLAIN
       - KAFKA_CFG_SASL_MECHANISM_INTER_BROKER_PROTOCOL=PLAIN
       - KAFKA_CFG_AUTO_CREATE_TOPICS_ENABLE=false
->>>>>>> 93a072a7
       - KAFKA_CFG_DELETE_TOPIC_ENABLE=true
       - KAFKA_MESSAGE_MAX_BYTES=1048576
       - KAFKA_TLS_TYPE=JKS
