// Unless explicitly stated otherwise all files in this repository are licensed
// under the Apache License Version 2.0.
// This product includes software developed at Datadog (https://www.datadoghq.com/).
// Copyright 2016-present Datadog, Inc.

//go:build ignore

package kafka

/*
#include "../../ebpf/c/conn_tuple.h"
#include "../../ebpf/c/protocols/kafka/types.h"
*/
import "C"

const (
<<<<<<< HEAD
	TopicNameBuckets                                   = C.KAFKA_TELEMETRY_TOPIC_NAME_NUM_OF_BUCKETS
	TopicNameMaxSize                                   = C.TOPIC_NAME_MAX_STRING_SIZE
	ClassificationMaxSupportedProduceRequestApiVersion = C.KAFKA_CLASSIFICATION_MAX_SUPPORTED_PRODUCE_REQUEST_API_VERSION
	ClassificationMinSupportedProduceRequestApiVersion = C.KAFKA_CLASSIFICATION_MIN_SUPPORTED_PRODUCE_REQUEST_API_VERSION
	DecodingMaxSupportedProduceRequestApiVersion       = C.KAFKA_DECODING_MAX_SUPPORTED_PRODUCE_REQUEST_API_VERSION
	ClassificationMaxSupportedFetchRequestApiVersion   = C.KAFKA_CLASSIFICATION_MAX_SUPPORTED_FETCH_REQUEST_API_VERSION
	ClassificationMinSupportedFetchRequestApiVersion   = C.KAFKA_CLASSIFICATION_MIN_SUPPORTED_FETCH_REQUEST_API_VERSION
	DecodingMaxSupportedFetchRequestApiVersion         = C.KAFKA_DECODING_MAX_SUPPORTED_FETCH_REQUEST_API_VERSION
=======
	TopicNameBuckets                     = C.KAFKA_TELEMETRY_TOPIC_NAME_NUM_OF_BUCKETS
	TopicNameMaxSize                     = C.TOPIC_NAME_MAX_STRING_SIZE
	TelemetryAPIVersionBuckets           = C.KAFKA_TELEMETRY_API_VERSIONS_NUM_OF_BUCKETS
	MaxSupportedProduceRequestApiVersion = C.KAFKA_MAX_SUPPORTED_PRODUCE_REQUEST_API_VERSION
	MinSupportedProduceRequestApiVersion = C.KAFKA_MIN_SUPPORTED_PRODUCE_REQUEST_API_VERSION
	MaxSupportedFetchRequestApiVersion   = C.KAFKA_MAX_SUPPORTED_FETCH_REQUEST_API_VERSION
	MinSupportedFetchRequestApiVersion   = C.KAFKA_MIN_SUPPORTED_FETCH_REQUEST_API_VERSION
>>>>>>> fa8f2cfd
)

type ConnTuple C.conn_tuple_t

type EbpfTx C.kafka_event_t

type KafkaTransactionKey C.kafka_transaction_key_t
type KafkaTransaction C.kafka_transaction_t

type KafkaResponseContext C.kafka_response_context_t

type RawKernelTelemetry C.kafka_telemetry_t<|MERGE_RESOLUTION|>--- conflicted
+++ resolved
@@ -14,24 +14,15 @@
 import "C"
 
 const (
-<<<<<<< HEAD
 	TopicNameBuckets                                   = C.KAFKA_TELEMETRY_TOPIC_NAME_NUM_OF_BUCKETS
 	TopicNameMaxSize                                   = C.TOPIC_NAME_MAX_STRING_SIZE
+	TelemetryAPIVersionBuckets                         = C.KAFKA_TELEMETRY_API_VERSIONS_NUM_OF_BUCKETS
 	ClassificationMaxSupportedProduceRequestApiVersion = C.KAFKA_CLASSIFICATION_MAX_SUPPORTED_PRODUCE_REQUEST_API_VERSION
 	ClassificationMinSupportedProduceRequestApiVersion = C.KAFKA_CLASSIFICATION_MIN_SUPPORTED_PRODUCE_REQUEST_API_VERSION
 	DecodingMaxSupportedProduceRequestApiVersion       = C.KAFKA_DECODING_MAX_SUPPORTED_PRODUCE_REQUEST_API_VERSION
 	ClassificationMaxSupportedFetchRequestApiVersion   = C.KAFKA_CLASSIFICATION_MAX_SUPPORTED_FETCH_REQUEST_API_VERSION
 	ClassificationMinSupportedFetchRequestApiVersion   = C.KAFKA_CLASSIFICATION_MIN_SUPPORTED_FETCH_REQUEST_API_VERSION
 	DecodingMaxSupportedFetchRequestApiVersion         = C.KAFKA_DECODING_MAX_SUPPORTED_FETCH_REQUEST_API_VERSION
-=======
-	TopicNameBuckets                     = C.KAFKA_TELEMETRY_TOPIC_NAME_NUM_OF_BUCKETS
-	TopicNameMaxSize                     = C.TOPIC_NAME_MAX_STRING_SIZE
-	TelemetryAPIVersionBuckets           = C.KAFKA_TELEMETRY_API_VERSIONS_NUM_OF_BUCKETS
-	MaxSupportedProduceRequestApiVersion = C.KAFKA_MAX_SUPPORTED_PRODUCE_REQUEST_API_VERSION
-	MinSupportedProduceRequestApiVersion = C.KAFKA_MIN_SUPPORTED_PRODUCE_REQUEST_API_VERSION
-	MaxSupportedFetchRequestApiVersion   = C.KAFKA_MAX_SUPPORTED_FETCH_REQUEST_API_VERSION
-	MinSupportedFetchRequestApiVersion   = C.KAFKA_MIN_SUPPORTED_FETCH_REQUEST_API_VERSION
->>>>>>> fa8f2cfd
 )
 
 type ConnTuple C.conn_tuple_t
