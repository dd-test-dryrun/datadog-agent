// Unless explicitly stated otherwise all files in this repository are licensed
// under the Apache License Version 2.0.
// This product includes software developed at Datadog (https://www.datadoghq.com/).
// Copyright 2016-present Datadog, Inc.

//go:build linux_bpf

package kafka

import (
	"strconv"

	libtelemetry "github.com/DataDog/datadog-agent/pkg/network/protocols/telemetry"
)

type kernelTelemetry struct {
	// metricGroup is used here mostly for building the log message below
	metricGroup *libtelemetry.MetricGroup

	// pathSizeBucket Count of topic names sizes divided into buckets.
	pathSizeBucket [TopicNameBuckets]*libtelemetry.Counter

	// produceNoRequiredAcks is the number of produce requests that did not require any acks.
	produceNoRequiredAcks *libtelemetry.Counter

	// classifiedFetchAPIVersionHits and classifiedProduceAPIVersionHits are the number of classified fetch and produce requests
	// broken by API version (the index)
<<<<<<< HEAD
	// Make them have MAX_SUPPORTED + 1 length because we want to support api version 0.
	classifiedFetchAPIVersionHits   [ClassificationMaxSupportedFetchRequestApiVersion + 1]*libtelemetry.Counter
	classifiedProduceAPIVersionHits [ClassificationMaxSupportedProduceRequestApiVersion + 1]*libtelemetry.Counter
=======
	// Make them have +1 length because we want to support api version 0.
	classifiedFetchAPIVersionHits   [TelemetryMaxAPIVersion + 1]*libtelemetry.Counter
	classifiedProduceAPIVersionHits [TelemetryMaxAPIVersion + 1]*libtelemetry.Counter
>>>>>>> bb1d4142

	// telemetryLastState represents the latest Kafka eBPF Kernel telemetry observed from the kernel
	telemetryLastState RawKernelTelemetry
}

// newKernelTelemetry hold Kafka kernel metrics.
func newKernelTelemetry() *kernelTelemetry {
	metricGroup := libtelemetry.NewMetricGroup("usm.kafka", libtelemetry.OptPrometheus)
	kafkaKernelTel := &kernelTelemetry{
		metricGroup: metricGroup}

	for bucketIndex := range kafkaKernelTel.pathSizeBucket {
		kafkaKernelTel.pathSizeBucket[bucketIndex] = metricGroup.NewCounter("path_size_bucket_" + (strconv.Itoa(bucketIndex + 1)))
	}

	kafkaKernelTel.produceNoRequiredAcks = metricGroup.NewCounter("produce_no_required_acks")

	for bucketIndex := range kafkaKernelTel.classifiedFetchAPIVersionHits {
		kafkaKernelTel.classifiedFetchAPIVersionHits[bucketIndex] = metricGroup.NewCounter("classified_hits", "operation:fetch", "protocol_version:"+strconv.Itoa(bucketIndex))
	}
	for bucketIndex := range kafkaKernelTel.classifiedProduceAPIVersionHits {
		kafkaKernelTel.classifiedProduceAPIVersionHits[bucketIndex] = metricGroup.NewCounter("classified_hits", "operation:produce", "protocol_version:"+strconv.Itoa(bucketIndex))
	}

	return kafkaKernelTel
}

// update updates the kernel metrics with the given telemetry.
func (t *kernelTelemetry) update(tel *RawKernelTelemetry) {
	// We should only add the delta between the current eBPF map state and the last seen eBPF map state
	telemetryDelta := tel.Sub(t.telemetryLastState)
	for bucketIndex := range t.pathSizeBucket {
		t.pathSizeBucket[bucketIndex].Add(int64(telemetryDelta.Topic_name_size_buckets[bucketIndex]))
	}
	t.produceNoRequiredAcks.Add(int64(telemetryDelta.Produce_no_required_acks))

	for bucketIndex := range t.classifiedFetchAPIVersionHits {
		t.classifiedFetchAPIVersionHits[bucketIndex].Add(int64(telemetryDelta.Classified_fetch_api_version_hits[bucketIndex]))
	}
	for bucketIndex := range t.classifiedProduceAPIVersionHits {
		t.classifiedProduceAPIVersionHits[bucketIndex].Add(int64(telemetryDelta.Classified_produce_api_version_hits[bucketIndex]))
	}

	// Create a deep copy of the 'tel' parameter to prevent changes from the outer scope affecting the last state
	t.telemetryLastState = *tel
}

// Sub generates a new RawKernelTelemetry object by subtracting the values of this RawKernelTelemetry object from the other
func (t *RawKernelTelemetry) Sub(other RawKernelTelemetry) *RawKernelTelemetry {
	return &RawKernelTelemetry{
		Topic_name_size_buckets:             computePathSizeBucketDifferences(t.Topic_name_size_buckets, other.Topic_name_size_buckets),
		Produce_no_required_acks:            t.Produce_no_required_acks - other.Produce_no_required_acks,
		Classified_produce_api_version_hits: computeProduceAPIVersionHitsBucketDifferences(t.Classified_produce_api_version_hits, other.Classified_produce_api_version_hits),
		Classified_fetch_api_version_hits:   computeFetchAPIVersionHitsBucketDifferences(t.Classified_fetch_api_version_hits, other.Classified_fetch_api_version_hits),
	}
}

func computePathSizeBucketDifferences(pathSizeBucket, otherPathSizeBucket [TopicNameBuckets]uint64) [TopicNameBuckets]uint64 {
	var result [TopicNameBuckets]uint64

	for i := 0; i < TopicNameBuckets; i++ {
		result[i] = pathSizeBucket[i] - otherPathSizeBucket[i]
	}

	return result
}

<<<<<<< HEAD
func computeProduceAPIVersionHitsBucketDifferences(bucket, otherBucket [ClassificationMaxSupportedProduceRequestApiVersion + 1]uint64) [ClassificationMaxSupportedProduceRequestApiVersion + 1]uint64 {
=======
func computeProduceAPIVersionHitsBucketDifferences(bucket, otherBucket [TelemetryMaxAPIVersion + 1]uint64) [TelemetryMaxAPIVersion + 1]uint64 {
>>>>>>> bb1d4142
	var result [len(bucket)]uint64

	for i := 0; i < len(result); i++ {
		result[i] = bucket[i] - otherBucket[i]
	}

	return result
}

<<<<<<< HEAD
func computeFetchAPIVersionHitsBucketDifferences(bucket, otherBucket [ClassificationMaxSupportedFetchRequestApiVersion + 1]uint64) [ClassificationMaxSupportedFetchRequestApiVersion + 1]uint64 {
=======
func computeFetchAPIVersionHitsBucketDifferences(bucket, otherBucket [TelemetryMaxAPIVersion + 1]uint64) [TelemetryMaxAPIVersion + 1]uint64 {
>>>>>>> bb1d4142
	var result [len(bucket)]uint64

	for i := 0; i < len(result); i++ {
		result[i] = bucket[i] - otherBucket[i]
	}

	return result
}<|MERGE_RESOLUTION|>--- conflicted
+++ resolved
@@ -25,15 +25,9 @@
 
 	// classifiedFetchAPIVersionHits and classifiedProduceAPIVersionHits are the number of classified fetch and produce requests
 	// broken by API version (the index)
-<<<<<<< HEAD
 	// Make them have MAX_SUPPORTED + 1 length because we want to support api version 0.
-	classifiedFetchAPIVersionHits   [ClassificationMaxSupportedFetchRequestApiVersion + 1]*libtelemetry.Counter
-	classifiedProduceAPIVersionHits [ClassificationMaxSupportedProduceRequestApiVersion + 1]*libtelemetry.Counter
-=======
-	// Make them have +1 length because we want to support api version 0.
 	classifiedFetchAPIVersionHits   [TelemetryMaxAPIVersion + 1]*libtelemetry.Counter
 	classifiedProduceAPIVersionHits [TelemetryMaxAPIVersion + 1]*libtelemetry.Counter
->>>>>>> bb1d4142
 
 	// telemetryLastState represents the latest Kafka eBPF Kernel telemetry observed from the kernel
 	telemetryLastState RawKernelTelemetry
@@ -101,11 +95,7 @@
 	return result
 }
 
-<<<<<<< HEAD
-func computeProduceAPIVersionHitsBucketDifferences(bucket, otherBucket [ClassificationMaxSupportedProduceRequestApiVersion + 1]uint64) [ClassificationMaxSupportedProduceRequestApiVersion + 1]uint64 {
-=======
 func computeProduceAPIVersionHitsBucketDifferences(bucket, otherBucket [TelemetryMaxAPIVersion + 1]uint64) [TelemetryMaxAPIVersion + 1]uint64 {
->>>>>>> bb1d4142
 	var result [len(bucket)]uint64
 
 	for i := 0; i < len(result); i++ {
@@ -115,11 +105,7 @@
 	return result
 }
 
-<<<<<<< HEAD
-func computeFetchAPIVersionHitsBucketDifferences(bucket, otherBucket [ClassificationMaxSupportedFetchRequestApiVersion + 1]uint64) [ClassificationMaxSupportedFetchRequestApiVersion + 1]uint64 {
-=======
 func computeFetchAPIVersionHitsBucketDifferences(bucket, otherBucket [TelemetryMaxAPIVersion + 1]uint64) [TelemetryMaxAPIVersion + 1]uint64 {
->>>>>>> bb1d4142
 	var result [len(bucket)]uint64
 
 	for i := 0; i < len(result); i++ {
