// Unless explicitly stated otherwise all files in this repository are licensed
// under the Apache License Version 2.0.
// This product includes software developed at Datadog (https://www.datadoghq.com/).
// Copyright 2022-present Datadog, Inc.

//go:build linux

package bininspect

import (
	"debug/dwarf"
	"errors"
	"fmt"
	"strings"

	"github.com/go-delve/delve/pkg/goversion"

	"github.com/DataDog/datadog-agent/pkg/network/go/asmscan"
	"github.com/DataDog/datadog-agent/pkg/network/go/binversion"
	ddversion "github.com/DataDog/datadog-agent/pkg/network/go/goversion"
	"github.com/DataDog/datadog-agent/pkg/util/safeelf"
)

// GetArchitecture returns the `runtime.GOARCH`-compatible names of the architecture.
// Only returns a value for supported architectures.
func GetArchitecture(elfFile *safeelf.File) (GoArch, error) {
	switch elfFile.FileHeader.Machine {
	case safeelf.EM_X86_64:
		return GoArchX86_64, nil
	case safeelf.EM_AARCH64:
		return GoArchARM64, nil
	}

	return "", ErrUnsupportedArch
}

// HasDwarfInfo attempts to parse the DWARF data and look for any records.
// If it cannot be parsed or if there are no DWARF info records,
// then it assumes that the binary has been stripped.
func HasDwarfInfo(elfFile *safeelf.File) (*dwarf.Data, bool) {
	dwarfData, err := elfFile.DWARF()
	if err != nil {
		return nil, false
	}

	infoReader := dwarfData.Reader()
	if firstEntry, err := infoReader.Next(); err == nil && firstEntry != nil {
		return dwarfData, true
	}

	return nil, false
}

// FindGoVersion attempts to determine the Go version
// from the embedded string inserted in the binary by the linker.
// The implementation is available in src/cmd/go/internal/version/version.go:
// https://cs.opensource.google/go/go/+/refs/tags/go1.17.2:src/cmd/go/internal/version/version.go
// The main logic was pulled out to a sub-package, `binversion`
func FindGoVersion(elfFile *safeelf.File) (ddversion.GoVersion, error) {
	version, err := binversion.ReadElfBuildInfo(elfFile)
	if err != nil {
		return ddversion.GoVersion{}, fmt.Errorf("could not get Go toolchain version from ELF binary file: %w", err)
	}

	return ddversion.NewGoVersion(strings.TrimPrefix(version, "go"))
}

// FindABI returns the ABI for a given go version and architecture.
// We statically assume the ABI based on the Go version and architecture
func FindABI(version ddversion.GoVersion, arch GoArch) (GoABI, error) {
	switch arch {
	case GoArchX86_64:
		if version.GoVersion.AfterOrEqual(goversion.GoVersion{Major: 1, Minor: 17}) {
			return GoABIRegister, nil
		}
		return GoABIStack, nil

	case GoArchARM64:
		if version.GoVersion.AfterOrEqual(goversion.GoVersion{Major: 1, Minor: 18}) {
			return GoABIRegister, nil
		}
		return GoABIStack, nil
	}

	return "", ErrUnsupportedArch
}

// FindReturnLocations returns the offsets of all the returns of the given func (sym) with the given offset.
// Note that this may not behave well with panics or defer statements.
// See the following links for more context:
// - https://github.com/go-delve/delve/pull/2704/files#diff-fb7b7a020e32bf8bf477c052ac2d2857e7e587478be6039aebc7135c658417b2R769
// - https://github.com/go-delve/delve/blob/75bbbbb60cecda0d65c63de7ae8cb8b8412d6fc3/pkg/proc/breakpoints.go#L86-L95
// - https://github.com/go-delve/delve/blob/75bbbbb60cecda0d65c63de7ae8cb8b8412d6fc3/pkg/proc/breakpoints.go#L374
func FindReturnLocations(elfFile *safeelf.File, sym safeelf.Symbol, functionOffset uint64) ([]uint64, error) {
	arch, err := GetArchitecture(elfFile)
	if err != nil {
		return nil, err
	}

	textSection := elfFile.Section(".text")
	if textSection == nil {
		return nil, fmt.Errorf("no %q section found in binary file", ".text")
	}

	switch arch {
	case GoArchX86_64:
		return asmscan.ScanFunction(textSection, sym, functionOffset, asmscan.FindX86_64ReturnInstructions)
	case GoArchARM64:
		return asmscan.ScanFunction(textSection, sym, functionOffset, asmscan.FindARM64ReturnInstructions)
	default:
		return nil, ErrUnsupportedArch
	}
}

// SymbolToOffset returns the offset of the given symbol name in the given elf file.
func SymbolToOffset(f *safeelf.File, symbol safeelf.Symbol) (uint32, error) {
	if f == nil {
		return 0, errors.New("got nil elf file")
	}

	var sectionsToSearchForSymbol []*safeelf.Section

	for i := range f.Sections {
		if f.Sections[i].Flags == safeelf.SHF_ALLOC+safeelf.SHF_EXECINSTR {
			sectionsToSearchForSymbol = append(sectionsToSearchForSymbol, f.Sections[i])
		}
	}

	if len(sectionsToSearchForSymbol) == 0 {
<<<<<<< HEAD
		return 0, fmt.Errorf("symbol %v not found in file - no sections to search", symbol)
=======
		return 0, fmt.Errorf("symbol %q not found in file - no sections to search", symbol.Name)
>>>>>>> b0d7de9d
	}

	var executableSection *safeelf.Section

	// Find what section the symbol is in by checking the executable section's
	// addr space.
	for m := range sectionsToSearchForSymbol {
		sectionStart := sectionsToSearchForSymbol[m].Addr
		sectionEnd := sectionStart + sectionsToSearchForSymbol[m].Size
		if symbol.Value >= sectionStart && symbol.Value < sectionEnd {
			executableSection = sectionsToSearchForSymbol[m]
			break
		}
	}

	if executableSection == nil {
		return 0, errors.New("could not find symbol in executable sections of binary")
	}

	return uint32(symbol.Value - executableSection.Addr + executableSection.Offset), nil

}<|MERGE_RESOLUTION|>--- conflicted
+++ resolved
@@ -127,11 +127,7 @@
 	}
 
 	if len(sectionsToSearchForSymbol) == 0 {
-<<<<<<< HEAD
-		return 0, fmt.Errorf("symbol %v not found in file - no sections to search", symbol)
-=======
 		return 0, fmt.Errorf("symbol %q not found in file - no sections to search", symbol.Name)
->>>>>>> b0d7de9d
 	}
 
 	var executableSection *safeelf.Section
