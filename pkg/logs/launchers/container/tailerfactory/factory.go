--- conflicted
+++ resolved
@@ -10,12 +10,8 @@
 package tailerfactory
 
 import (
-<<<<<<< HEAD
 	grpcClient "github.com/DataDog/datadog-agent/comp/core/grpcClient/def"
-=======
 	tagger "github.com/DataDog/datadog-agent/comp/core/tagger/def"
-	workloadmeta "github.com/DataDog/datadog-agent/comp/core/workloadmeta/def"
->>>>>>> 188e19d3
 	"github.com/DataDog/datadog-agent/pkg/logs/auditor"
 	"github.com/DataDog/datadog-agent/pkg/logs/internal/util/containersorpods"
 	"github.com/DataDog/datadog-agent/pkg/logs/pipeline"
@@ -59,24 +55,14 @@
 var _ Factory = (*factory)(nil)
 
 // New creates a new Factory.
-<<<<<<< HEAD
-func New(sources *sources.LogSources, pipelineProvider pipeline.Provider, registry auditor.Registry, grpcClient grpcClient.Component) Factory {
+func New(sources *sources.LogSources, pipelineProvider pipeline.Provider, registry auditor.Registry, grpcClient grpcClient.Component, tagger tagger.Component) Factory {
 	return &factory{
 		sources:          sources,
 		pipelineProvider: pipelineProvider,
 		registry:         registry,
 		grpcClient:       grpcClient,
 		cop:              containersorpods.NewChooser(),
-=======
-func New(sources *sources.LogSources, pipelineProvider pipeline.Provider, registry auditor.Registry, workloadmetaStore optional.Option[workloadmeta.Component], tagger tagger.Component) Factory {
-	return &factory{
-		sources:           sources,
-		pipelineProvider:  pipelineProvider,
-		registry:          registry,
-		workloadmetaStore: workloadmetaStore,
-		cop:               containersorpods.NewChooser(),
-		tagger:            tagger,
->>>>>>> 188e19d3
+		tagger:           tagger,
 	}
 }
 
