// Unless explicitly stated otherwise all files in this repository are licensed
// under the Apache License Version 2.0.
// This product includes software developed at Datadog (https://www.datadoghq.com/).
// Copyright 2016-present Datadog, Inc.

//go:build docker

//nolint:revive // TODO(AML) Fix revive linter
package container

import (
	"context"

<<<<<<< HEAD
	grpcClient "github.com/DataDog/datadog-agent/comp/core/grpcClient/def"
=======
	tagger "github.com/DataDog/datadog-agent/comp/core/tagger/def"
	workloadmeta "github.com/DataDog/datadog-agent/comp/core/workloadmeta/def"
>>>>>>> 188e19d3
	"github.com/DataDog/datadog-agent/pkg/logs/auditor"
	"github.com/DataDog/datadog-agent/pkg/logs/launchers"
	"github.com/DataDog/datadog-agent/pkg/logs/launchers/container/tailerfactory"
	"github.com/DataDog/datadog-agent/pkg/logs/pipeline"
	"github.com/DataDog/datadog-agent/pkg/logs/sources"

	//nolint:revive // TODO(AML) Fix revive linter
	sourcesPkg "github.com/DataDog/datadog-agent/pkg/logs/sources"
	"github.com/DataDog/datadog-agent/pkg/logs/tailers"
	"github.com/DataDog/datadog-agent/pkg/util/log"
	"github.com/DataDog/datadog-agent/pkg/util/startstop"
)

// containerSourceTypes are the values of source.Config.Type for which this
// launcher will respond.
var containerSourceTypes = map[string]struct{}{
	"docker":     {},
	"containerd": {},
	"podman":     {},
	"cri-o":      {},
}

// A Launcher starts and stops new tailers for every new containers discovered
// by autodiscovery.
//
// This launcher supports several container runtimes (as defined by
// source.Config.Type), and emulates the old behavior of the kubernetes
// launcher (when LogWhat == LogPods) and docker launcher (when LogWhat ==
// LogContainers).
type Launcher struct {
	// cancel will cause the launcher loop to stop
	cancel context.CancelFunc

	// once the loop stops, this channel will be closed
	stopped chan struct{}

	// sources allows adding new sources to the agent, for child file sources
	// (temporary)
	sources *sourcesPkg.LogSources

	// tailerFactory builds tailers for sources
	tailerFactory tailerfactory.Factory

	// tailers contains the tailer for each source
	tailers map[*sourcesPkg.LogSource]tailerfactory.Tailer

<<<<<<< HEAD
	grpcClient grpcClient.Component
}

// NewLauncher returns a new launcher
func NewLauncher(sources *sourcesPkg.LogSources, grpcClient grpcClient.Component) *Launcher {
	launcher := &Launcher{
		sources:    sources,
		tailers:    make(map[*sourcesPkg.LogSource]tailerfactory.Tailer),
		grpcClient: grpcClient,
=======
	wmeta optional.Option[workloadmeta.Component]

	tagger tagger.Component
}

// NewLauncher returns a new launcher
func NewLauncher(sources *sourcesPkg.LogSources, wmeta optional.Option[workloadmeta.Component], tagger tagger.Component) *Launcher {
	launcher := &Launcher{
		sources: sources,
		tailers: make(map[*sourcesPkg.LogSource]tailerfactory.Tailer),
		wmeta:   wmeta,
		tagger:  tagger,
>>>>>>> 188e19d3
	}
	return launcher
}

// Start starts the Launcher
//
//nolint:revive // TODO(AML) Fix revive linter
func (l *Launcher) Start(sourceProvider launchers.SourceProvider, pipelineProvider pipeline.Provider, registry auditor.Registry, tracker *tailers.TailerTracker) {
	// only start this launcher once it's determined that we should be logging containers, and not pods.
	ctx, cancel := context.WithCancel(context.Background())
	l.cancel = cancel
	l.stopped = make(chan struct{})

<<<<<<< HEAD
	l.tailerFactory = tailerfactory.New(l.sources, pipelineProvider, registry, l.grpcClient)
=======
	l.tailerFactory = tailerfactory.New(l.sources, pipelineProvider, registry, l.wmeta, l.tagger)
>>>>>>> 188e19d3
	go l.run(ctx, sourceProvider)
}

// Stop stops the Launcher. This call returns when the launcher has stopped.
func (l *Launcher) Stop() {
	if l.cancel != nil {
		l.cancel()
		l.cancel = nil
		<-l.stopped
		l.stopped = nil
	}
}

// run is the main loop for this launcher.  It monitors for sources added or
// removed to the agent and starts or stops tailers appropriately.
func (l *Launcher) run(ctx context.Context, sourceProvider launchers.SourceProvider) {
	log.Info("Starting Container launcher")

	addedSources, removedSources := sourceProvider.SubscribeAll()

	for {
		if !l.loop(ctx, addedSources, removedSources) {
			break
		}
	}
}

// loop runs one iteration of the launcher's main loop, and returns true if it should be run again.
func (l *Launcher) loop(ctx context.Context, addedSources, removedSources chan *sourcesPkg.LogSource) bool {
	select {
	case source := <-addedSources:
		l.startSource(source)

	case source := <-removedSources:
		l.stopSource(source)

	case <-ctx.Done():
		l.stop()
		close(l.stopped)
		return false
	}
	return true
}

// startSource starts tailing from a source.
func (l *Launcher) startSource(source *sourcesPkg.LogSource) {
	containerID := source.Config.Identifier

	// if this is not of a supported container type, ignore it
	if _, ok := containerSourceTypes[source.Config.Type]; !ok {
		return
	}

	// sanity check; this should never be true for types in containerSourceTypes
	if containerID == "" {
		log.Warnf("Source %s has no container identifier", source.Name)
		return
	}

	if _, exists := l.tailers[source]; exists {
		return
	}

	tailer, err := l.tailerFactory.MakeTailer(source)
	if err != nil {
		source.Status.Error(err)
		return
	}

	err = tailer.Start()
	if err != nil {
		source.Status.Error(err)
		return
	}
	source.AddInput(source.Config.Identifier)

	l.tailers[source] = tailer
}

// stopSource stops tailing from a source.
func (l *Launcher) stopSource(source *sourcesPkg.LogSource) {
	if tailer, exists := l.tailers[source]; exists {
		tailer.Stop()
		delete(l.tailers, source)
	}
}

// stop stops the launcher's run loop, returning when all running tailers have
// stopped.
func (l *Launcher) stop() {
	count := 0
	stopper := startstop.NewParallelStopper()
	for _, tailer := range l.tailers {
		count++
		stopper.Add(tailer)
	}
	log.Infof("Stopping container launcher - stopping %d tailers", count)
	stopper.Stop()
	log.Info("Stopping container launcher")

	l.tailers = make(map[*sources.LogSource]tailerfactory.Tailer)
}<|MERGE_RESOLUTION|>--- conflicted
+++ resolved
@@ -11,12 +11,8 @@
 import (
 	"context"
 
-<<<<<<< HEAD
 	grpcClient "github.com/DataDog/datadog-agent/comp/core/grpcClient/def"
-=======
 	tagger "github.com/DataDog/datadog-agent/comp/core/tagger/def"
-	workloadmeta "github.com/DataDog/datadog-agent/comp/core/workloadmeta/def"
->>>>>>> 188e19d3
 	"github.com/DataDog/datadog-agent/pkg/logs/auditor"
 	"github.com/DataDog/datadog-agent/pkg/logs/launchers"
 	"github.com/DataDog/datadog-agent/pkg/logs/launchers/container/tailerfactory"
@@ -63,30 +59,18 @@
 	// tailers contains the tailer for each source
 	tailers map[*sourcesPkg.LogSource]tailerfactory.Tailer
 
-<<<<<<< HEAD
 	grpcClient grpcClient.Component
-}
-
-// NewLauncher returns a new launcher
-func NewLauncher(sources *sourcesPkg.LogSources, grpcClient grpcClient.Component) *Launcher {
-	launcher := &Launcher{
-		sources:    sources,
-		tailers:    make(map[*sourcesPkg.LogSource]tailerfactory.Tailer),
-		grpcClient: grpcClient,
-=======
-	wmeta optional.Option[workloadmeta.Component]
 
 	tagger tagger.Component
 }
 
 // NewLauncher returns a new launcher
-func NewLauncher(sources *sourcesPkg.LogSources, wmeta optional.Option[workloadmeta.Component], tagger tagger.Component) *Launcher {
+func NewLauncher(sources *sourcesPkg.LogSources, grpcClient grpcClient.Component, tagger tagger.Component) *Launcher {
 	launcher := &Launcher{
-		sources: sources,
-		tailers: make(map[*sourcesPkg.LogSource]tailerfactory.Tailer),
-		wmeta:   wmeta,
-		tagger:  tagger,
->>>>>>> 188e19d3
+		sources:    sources,
+		tailers:    make(map[*sourcesPkg.LogSource]tailerfactory.Tailer),
+		grpcClient: grpcClient,
+		tagger:     tagger,
 	}
 	return launcher
 }
@@ -100,11 +84,7 @@
 	l.cancel = cancel
 	l.stopped = make(chan struct{})
 
-<<<<<<< HEAD
-	l.tailerFactory = tailerfactory.New(l.sources, pipelineProvider, registry, l.grpcClient)
-=======
-	l.tailerFactory = tailerfactory.New(l.sources, pipelineProvider, registry, l.wmeta, l.tagger)
->>>>>>> 188e19d3
+	l.tailerFactory = tailerfactory.New(l.sources, pipelineProvider, registry, l.grpcClient, l.tagger)
 	go l.run(ctx, sourceProvider)
 }
 
