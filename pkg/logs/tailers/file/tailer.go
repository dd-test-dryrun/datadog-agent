// Unless explicitly stated otherwise all files in this repository are licensed
// under the Apache License Version 2.0.
// This product includes software developed at Datadog (https://www.datadoghq.com/).
// Copyright 2016-present Datadog, Inc.

package file

import (
	"context"
	"fmt"
	"io"
	"os"
	"path/filepath"
	"regexp"
	"strconv"
	"time"

	"go.uber.org/atomic"

	"github.com/benbjohnson/clock"

	"github.com/DataDog/datadog-agent/comp/core/tagger/types"
	pkgconfigsetup "github.com/DataDog/datadog-agent/pkg/config/setup"
	"github.com/DataDog/datadog-agent/pkg/util/log"

	"github.com/DataDog/datadog-agent/pkg/logs/internal/decoder"
	"github.com/DataDog/datadog-agent/pkg/logs/internal/tag"
	"github.com/DataDog/datadog-agent/pkg/logs/internal/util"
	"github.com/DataDog/datadog-agent/pkg/logs/message"
	"github.com/DataDog/datadog-agent/pkg/logs/metrics"
	"github.com/DataDog/datadog-agent/pkg/logs/sources"
	status "github.com/DataDog/datadog-agent/pkg/logs/status/utils"
)

// Tailer tails a file, decodes the messages it contains, and passes them to a
// supplied output channel for further processing.
//
// # Operational Overview
//
// Tailers have three components, organized as a pipeline.  The first,
// readForever, polls the file, trying to read more data.  That data is passed
// to the second component, the decoder.  The decoder produces
// decoder.Messages, which are passed to the third component, forwardMessages.
// This component translates the decoder.Messages into message.Messages and
// sends them to the tailer's output channel.
type Tailer struct {
	// lastReadOffset is the last file offset that was read.
	lastReadOffset *atomic.Int64

	// decodedOffset is the offset in the file at which the latest decoded message
	// ends.
	decodedOffset *atomic.Int64

	// file contains the logs configuration for the file to parse (path, source, ...)
	// If you are looking for the os.file use to read on the FS, see osFile.
	file *File

	// fullpath is the absolute path to file.Path.
	fullpath string

	// osFile is the os.File object from which log data is read.  The read implementation
	// is platform-specific.
	osFile *os.File

	// tags are the tags to be attached to each log message, excluding tags provided
	// by the tag provider.
	tags []string

	// tagProvider provides additional tags to be attached to each log message.  It
	// is called once for each log message.
	tagProvider tag.Provider

	// outputChan is the channel to which fully-decoded messages are written.
	outputChan chan message.TimedMessage[*message.Message]

	// decoder handles decoding the raw bytes read from the file into log messages.
	decoder *decoder.Decoder

	// sleepDuration is the time between polls of the underlying file.
	sleepDuration time.Duration

	// closeTimeout (UNIX only) is the duration the tailer will remain active
	// after its file has been rotated.  This allows the tailer to complete
	// reading and processing any remaining log lines in the file.
	closeTimeout time.Duration

	// windowsOpenFileTimeout (Windows only) is the duration the tailer will
	// hold a file open while waiting for the downstream logs pipeline to
	// clear.  Setting this to too short a time may result in data in rotated
	// logfiles being lost when the pipeline is briefly stalled; setting this
	// to too long a value may result in the agent holding a rotated file open
	// at a time that the application producing the logs would like to delete
	// it.
	windowsOpenFileTimeout time.Duration

	// isFinished is true when the tailer has closed its input and flushed all messages.
	isFinished *atomic.Bool

	// didFileRotate is true when we are tailing a file after it has been rotated
	didFileRotate *atomic.Bool

	// stop is monitored by the readForever component, and causes it to stop reading
	// and close the channel to the decoder.
	stop chan struct{}

	// done is closed when the forwardMessages component has forwarded all messages.
	done chan struct{}

	// forwardContext is the context for attempts to send completed messages to
	// the tailer's output channel.  Once this context is finished, messages may
	// be discarded.
	forwardContext context.Context

	// stopForward is the cancellation function for forwardContext.  This will
	// force the forwardMessages goroutine to stop, even if it is currently
	// blocked sending to the tailer's outputChan.
	stopForward context.CancelFunc

	info      *status.InfoRegistry
	bytesRead *status.CountInfo
	movingSum *util.MovingSum
}

// TailerOptions holds all possible parameters that NewTailer requires in addition to optional parameters that can be optionally passed into. This can be used for more optional parameters if required in future
type TailerOptions struct {
<<<<<<< HEAD
	OutputChan    chan *message.Message // Required
	File          *File                 // Required
	SleepDuration time.Duration         // Required
	Decoder       *decoder.Decoder      // Required
	Info          *status.InfoRegistry  // Required
	Rotated       bool                  // Optional
	TagAdder      tag.EntityTagAdder    // Required
=======
	OutputChan    chan message.TimedMessage[*message.Message] // Required
	File          *File                                       // Required
	SleepDuration time.Duration                               // Required
	Decoder       *decoder.Decoder                            // Required
	Info          *status.InfoRegistry                        // Required
	Rotated       bool                                        // Optional
>>>>>>> 3c512f11
}

// NewTailer returns an initialized Tailer, read to be started.
//
// The resulting Tailer will read from the given `file`, decode the content
// with the given `decoder`, and send the resulting log messages to outputChan.
// The Tailer takes ownership of the decoder and will start and stop it as
// necessary.
//
// The Tailer must poll for content in the file.  The `sleepDuration` parameter
// specifies how long the tailer should wait between polls.
func NewTailer(opts *TailerOptions) *Tailer {
	var tagProvider tag.Provider
	if opts.File.Source.Config().Identifier != "" {
		tagProvider = tag.NewProvider(types.NewEntityID(types.ContainerID, opts.File.Source.Config().Identifier).String(), opts.TagAdder)
	} else {
		tagProvider = tag.NewLocalProvider([]string{})
	}

	forwardContext, stopForward := context.WithCancel(context.Background())
	closeTimeout := pkgconfigsetup.Datadog().GetDuration("logs_config.close_timeout") * time.Second
	windowsOpenFileTimeout := pkgconfigsetup.Datadog().GetDuration("logs_config.windows_open_file_timeout") * time.Second

	bytesRead := status.NewCountInfo("Bytes Read")
	fileRotated := opts.Rotated
	opts.Info.Register(bytesRead)

	timeWindow := 24 * time.Hour
	totalBucket := 24
	bucketSize := timeWindow / time.Duration(totalBucket)
	movingSum := util.NewMovingSum(timeWindow, bucketSize, clock.New())
	opts.Info.Register(movingSum)

	t := &Tailer{
		file:                   opts.File,
		outputChan:             opts.OutputChan,
		decoder:                opts.Decoder,
		tagProvider:            tagProvider,
		lastReadOffset:         atomic.NewInt64(0),
		decodedOffset:          atomic.NewInt64(0),
		sleepDuration:          opts.SleepDuration,
		closeTimeout:           closeTimeout,
		windowsOpenFileTimeout: windowsOpenFileTimeout,
		stop:                   make(chan struct{}, 1),
		done:                   make(chan struct{}, 1),
		forwardContext:         forwardContext,
		stopForward:            stopForward,
		isFinished:             atomic.NewBool(false),
		didFileRotate:          atomic.NewBool(false),
		info:                   opts.Info,
		bytesRead:              bytesRead,
		movingSum:              movingSum,
	}

	if fileRotated {
		addToTailerInfo("Last Rotation Date", getFormattedTime(), t.info)
	}

	return t
}

// addToTailerInfo add a NewMappedInfo with a key value(message) pair into the tailer-info for displaying
func addToTailerInfo(k, m string, tailerInfo *status.InfoRegistry) {
	newInfo := status.NewMappedInfo(k)
	newInfo.SetMessage(k, m)
	tailerInfo.Register(newInfo)
}

// NewRotatedTailer creates a new tailer that replaces this one, writing
// messages to the same channel but using an updated file and decoder.
func (t *Tailer) NewRotatedTailer(file *File, decoder *decoder.Decoder, info *status.InfoRegistry, tagAdder tag.EntityTagAdder) *Tailer {
	options := &TailerOptions{
		OutputChan:    t.outputChan,
		File:          file,
		SleepDuration: t.sleepDuration,
		Decoder:       decoder,
		Info:          info,
		Rotated:       true,
		TagAdder:      tagAdder,
	}

	return NewTailer(options)
}

// Identifier returns a string that identifies this tailer in the registry.
func (t *Tailer) Identifier() string {
	// FIXME(remy): during container rotation, this Identifier() method could return
	// the same value for different tailers. It is happening during container rotation
	// where the dead container still has a tailer running on the log file, and the tailer
	// of the freshly spawned container starts tailing this file as well.
	//
	// This is the identifier used in the registry, so changing it will invalidate existing
	// registry entries on upgrade.
	return fmt.Sprintf("file:%s", t.file.Path)
}

// Start begins the tailer's operation in a dedicated goroutine.
func (t *Tailer) Start(offset int64, whence int) error {
	err := t.setup(offset, whence)
	if err != nil {
		t.file.Source.Status().Error(err)
		return err
	}
	t.file.Source.Status().Success()
	t.file.Source.AddInput(t.file.Path)

	go t.forwardMessages()
	t.decoder.Start()
	go t.readForever()

	return nil
}

// StartFromBeginning is a shortcut to start the tailer at the beginning of the
// file.
func (t *Tailer) StartFromBeginning() error {
	return t.Start(0, io.SeekStart)
}

// Stop stops the tailer and returns only after all in-flight messages have
// been flushed to the output channel.
func (t *Tailer) Stop() {
	t.stop <- struct{}{}
	t.file.Source.RemoveInput(t.file.Path)
	// wait for the decoder to be flushed
	<-t.done
}

// StopAfterFileRotation prepares the tailer to stop after a timeout
// to finish reading its file that has been log-rotated
func (t *Tailer) StopAfterFileRotation() {
	t.didFileRotate.Store(true)
	bytesReadAtRotationTime := t.bytesRead.Get()
	go func() {
		time.Sleep(t.closeTimeout)
		if newBytesRead := t.bytesRead.Get() - bytesReadAtRotationTime; newBytesRead > 0 {
			log.Infof("After rotation close timeout (%s), an additional %d bytes were read from file %q", t.closeTimeout, newBytesRead, t.file.Path)
			fileStat, err := t.osFile.Stat()
			if err != nil {
				log.Warnf("During rotation close, unable to determine total file size for %q, err: %v", t.file.Path, err)
			} else if remainingBytes := fileStat.Size() - t.lastReadOffset.Load(); remainingBytes > 0 {
				log.Warnf("After rotation close timeout (%s), there were %d bytes remaining unread for file %q. These unread logs are now lost. Consider increasing DD_LOGS_CONFIG_CLOSE_TIMEOUT", t.closeTimeout, remainingBytes, t.file.Path)
			}
		}
		t.stopForward()
		t.stop <- struct{}{}
	}()
	t.file.Source.RemoveInput(t.file.Path)
}

// readForever lets the tailer tail the content of a file
// until it is closed or the tailer is stopped.
func (t *Tailer) readForever() {
	defer func() {
		t.osFile.Close()
		t.decoder.Stop()
		log.Info("Closed", t.file.Path, "for tailer key", t.file.GetScanKey(), "read", t.Source().BytesRead.Get(), "bytes and", t.decoder.GetLineCount(), "lines")
	}()

	for {
		n, err := t.read()
		if err != nil {
			return
		}
		t.recordBytes(int64(n))
		t.movingSum.Add(int64(n))

		select {
		case <-t.stop:
			if n != 0 && t.didFileRotate.Load() {
				log.Warn("Tailer stopped after rotation close timeout with remaining unread data")
			}
			// stop reading data from file
			return
		default:
			if n == 0 {
				// wait for new data to come
				t.wait()
			}
		}
	}
}

// buildTailerTags groups the file tag, directory (if wildcard path) and user tags
func (t *Tailer) buildTailerTags() []string {
	tags := []string{
		fmt.Sprintf("filename:%s", filepath.Base(t.file.Path)),
		fmt.Sprintf("dirname:%s", filepath.Dir(t.file.Path)),
	}
	return tags
}

// IsFinished returns true if the tailer has flushed all messages to the output
// channel, either because it has been stopped or because of an error reading from
// the input file.
func (t *Tailer) IsFinished() bool {
	return t.isFinished.Load()
}

// forwardMessages lets the Tailer forward log messages to the output channel
func (t *Tailer) forwardMessages() {
	defer func() {
		// the decoder has successfully been flushed
		t.isFinished.Store(true)
		close(t.done)
	}()
	for output := range t.decoder.OutputChan {
		offset := t.decodedOffset.Load() + int64(output.RawDataLen)
		identifier := t.Identifier()
		if t.didFileRotate.Load() {
			offset = 0
			identifier = ""
		}
		t.decodedOffset.Store(offset)
		origin := message.NewOrigin(t.file.Source.UnderlyingSource())
		origin.Identifier = identifier
		origin.Offset = strconv.FormatInt(offset, 10)

		tags := make([]string, len(t.tags))
		copy(tags, t.tags)
		tags = append(tags, t.tagProvider.GetTags()...)
		tags = append(tags, output.ParsingExtra.Tags...)
		origin.SetTags(tags)
		// Ignore empty lines once the registry offset is updated
		if len(output.GetContent()) == 0 {
			continue
		}

		metrics.TlmChanLength.Set(float64(len(t.outputChan)/cap(t.outputChan)), "tailer")

		// Make the write to the output chan cancellable to be able to stop the tailer
		// after a file rotation when it is stuck on it.
		// We don't return directly to keep the same shutdown sequence that in the
		// normal case.
		select {
		// XXX(remy): is it ok recreating a message like this here?
		case t.outputChan <- message.NewTimedMessage(
			message.NewMessage(output.GetContent(), origin, output.Status, output.IngestionTimestamp)):
		case <-t.forwardContext.Done():
		}
	}
}

// getFormattedTime return readable timestamp
func getFormattedTime() string {
	now := time.Now()
	local := now.Format("2006-01-02 15:04:05 MST")
	utc := now.UTC().Format("2006-01-02 15:04:05 UTC")
	milliseconds := now.UnixNano() / 1e6
	return fmt.Sprintf("%s / %s (%d)", local, utc, milliseconds)
}

// GetDetectedPattern returns the decoder's detected pattern.
func (t *Tailer) GetDetectedPattern() *regexp.Regexp {
	return t.decoder.GetDetectedPattern()
}

// wait lets the tailer sleep for a bit
func (t *Tailer) wait() {
	time.Sleep(t.sleepDuration)
}

func (t *Tailer) recordBytes(n int64) {
	t.Source().BytesRead.Add(n)
	t.bytesRead.Add(n)
}

// ReplaceSource replaces the current source
func (t *Tailer) ReplaceSource(newSource *sources.LogSource) {
	t.file.Source.Replace(newSource)
}

// Source gets the source (currently only used for testing)
func (t *Tailer) Source() *sources.LogSource {
	return t.file.Source.UnderlyingSource()
}

//nolint:revive // TODO(AML) Fix revive linter
func (t *Tailer) GetId() string {
	return t.file.GetScanKey()
}

//nolint:revive // TODO(AML) Fix revive linter
func (t *Tailer) GetType() string {
	return "file"
}

//nolint:revive // TODO(AML) Fix revive linter
func (t *Tailer) GetInfo() *status.InfoRegistry {
	return t.info
}<|MERGE_RESOLUTION|>--- conflicted
+++ resolved
@@ -123,22 +123,13 @@
 
 // TailerOptions holds all possible parameters that NewTailer requires in addition to optional parameters that can be optionally passed into. This can be used for more optional parameters if required in future
 type TailerOptions struct {
-<<<<<<< HEAD
-	OutputChan    chan *message.Message // Required
+	OutputChan    chan message.TimedMessage[*message.Message] // Required
 	File          *File                 // Required
 	SleepDuration time.Duration         // Required
 	Decoder       *decoder.Decoder      // Required
 	Info          *status.InfoRegistry  // Required
 	Rotated       bool                  // Optional
 	TagAdder      tag.EntityTagAdder    // Required
-=======
-	OutputChan    chan message.TimedMessage[*message.Message] // Required
-	File          *File                                       // Required
-	SleepDuration time.Duration                               // Required
-	Decoder       *decoder.Decoder                            // Required
-	Info          *status.InfoRegistry                        // Required
-	Rotated       bool                                        // Optional
->>>>>>> 3c512f11
 }
 
 // NewTailer returns an initialized Tailer, read to be started.
