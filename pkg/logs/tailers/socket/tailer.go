--- conflicted
+++ resolved
@@ -27,24 +27,15 @@
 type Tailer struct {
 	source     *sources.LogSource
 	Conn       net.Conn
-<<<<<<< HEAD
-	outputChan chan *message.Message
+	outputChan chan message.TimedMessage[*message.Message]
 	read       func(*Tailer) ([]byte, string, error)
-=======
-	outputChan chan message.TimedMessage[*message.Message]
-	read       func(*Tailer) ([]byte, error)
->>>>>>> 3c512f11
 	decoder    *decoder.Decoder
 	stop       chan struct{}
 	done       chan struct{}
 }
 
 // NewTailer returns a new Tailer
-<<<<<<< HEAD
-func NewTailer(source *sources.LogSource, conn net.Conn, outputChan chan *message.Message, read func(*Tailer) ([]byte, string, error)) *Tailer {
-=======
-func NewTailer(source *sources.LogSource, conn net.Conn, outputChan chan message.TimedMessage[*message.Message], read func(*Tailer) ([]byte, error)) *Tailer {
->>>>>>> 3c512f11
+func NewTailer(source *sources.LogSource, conn net.Conn, outputChan chan message.TimedMessage[*message.Message], read func(*Tailer) ([]byte, string, error)) *Tailer {
 	return &Tailer{
 		source:     source,
 		Conn:       conn,
@@ -79,14 +70,10 @@
 	}()
 	for output := range t.decoder.OutputChan {
 		if len(output.GetContent()) > 0 {
-<<<<<<< HEAD
+			metrics.TlmChanLength.Set(float64(len(t.outputChan)/cap(t.outputChan)), "tailer")
 			origin := message.NewOrigin(t.source)
 			origin.SetTags(output.ParsingExtra.Tags)
-			t.outputChan <- message.NewMessage(output.GetContent(), origin, output.Status, output.IngestionTimestamp)
-=======
-			metrics.TlmChanLength.Set(float64(len(t.outputChan)/cap(t.outputChan)), "tailer")
-			t.outputChan <- message.NewTimedMessage(message.NewMessageWithSource(output.GetContent(), message.StatusInfo, t.source, output.IngestionTimestamp))
->>>>>>> 3c512f11
+			t.outputChan <- message.NewTimedMessage(output.GetContent(), origin, output.Status, output.IngestionTimestamp)
 		}
 	}
 }
