--- conflicted
+++ resolved
@@ -316,11 +316,7 @@
 	}, &metrics.Serie{
 		Name:           fmt.Sprintf("datadog.%s.ha_agent.running", agg.agentName),
 		Points:         []metrics.Point{{Value: float64(1), Ts: float64(start.Unix())}},
-<<<<<<< HEAD
-		Tags:           tagset.CompositeTagsFromSlice([]string{"config_id:default", "ha_agent_enabled:true", "ha_agent_state:standby"}),
-=======
-		Tags:           tagset.CompositeTagsFromSlice([]string{"agent_state:active"}),
->>>>>>> 739f6942
+		Tags:           tagset.CompositeTagsFromSlice([]string{"config_id:default", "ha_agent_enabled:true", "ha_agent_state:active"}),
 		Host:           agg.hostname,
 		MType:          metrics.APIGaugeType,
 		SourceTypeName: "System",
