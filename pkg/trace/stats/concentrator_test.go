--- conflicted
+++ resolved
@@ -36,16 +36,11 @@
 		DefaultEnv:     "env",
 		Hostname:       "hostname",
 	}
-<<<<<<< HEAD
-	return NewConcentrator(&cfg, noopStatsWriter{}, now, &statsd.NoOpClient{})
-=======
 	return NewTestConcentratorWithCfg(now, &cfg)
 }
 
 func NewTestConcentratorWithCfg(now time.Time, cfg *config.AgentConfig) *Concentrator {
-	statsChan := make(chan *pb.StatsPayload)
-	return NewConcentrator(cfg, statsChan, now, &statsd.NoOpClient{})
->>>>>>> 9f39b073
+	return NewConcentrator(cfg, noopStatsWriter{}, now, &statsd.NoOpClient{})
 }
 
 // getTsInBucket gives a timestamp in ns which is `offset` buckets late
