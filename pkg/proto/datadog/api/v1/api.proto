--- conflicted
+++ resolved
@@ -146,7 +146,7 @@
             body: "*"
         };
     };
-<<<<<<< HEAD
+
     
     rpc WorkloadmetaGetContainer(datadog.workloadmeta.WorkloadmetaGetContainerRequest) returns (datadog.workloadmeta.WorkloadmetaGetContainerResponse) {
         option (google.api.http) = {
@@ -169,7 +169,7 @@
             body: "*"
         };
     };
-=======
+
 
     // Registers a remote agent.
     rpc RegisterRemoteAgent(datadog.remoteagent.RegisterRemoteAgentRequest) returns (datadog.remoteagent.RegisterRemoteAgentResponse) {
@@ -187,5 +187,4 @@
 
   // Gets all relevant flare files of a remote agent.
   rpc GetFlareFiles(datadog.remoteagent.GetFlareFilesRequest) returns (datadog.remoteagent.GetFlareFilesResponse);
->>>>>>> 188e19d3
 }