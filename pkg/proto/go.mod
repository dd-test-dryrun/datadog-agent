--- conflicted
+++ resolved
@@ -26,12 +26,7 @@
 	github.com/pmezard/go-difflib v1.0.1-0.20181226105442-5d4384ee4fb2 // indirect
 	github.com/rogpeppe/go-internal v1.13.1 // indirect
 	github.com/vmihailenco/tagparser v0.1.2 // indirect
-<<<<<<< HEAD
 	go.uber.org/atomic v1.11.0 // indirect
-=======
-	go.opentelemetry.io/otel v1.35.0 // indirect
-	go.opentelemetry.io/otel/sdk/metric v1.35.0 // indirect
->>>>>>> e8455419
 	golang.org/x/net v0.38.0 // indirect
 	golang.org/x/sys v0.31.0 // indirect
 	golang.org/x/text v0.23.0 // indirect
