--- conflicted
+++ resolved
@@ -401,20 +401,9 @@
 		return false
 	}
 
-<<<<<<< HEAD
-	ev.Suppressed = false
-	if e.config.SecurityProfileAutoSuppressionEnabled &&
-		ev.IsInProfile() {
-		if val, ok := rule.Definition.GetTag("allow_autosuppression"); ok {
-			if b, err := strconv.ParseBool(val); err == nil && b {
-				ev.Suppressed = true
-			}
-		}
-=======
 	// add matched rules before any auto suppression check to ensure that this information is available in activity dumps
 	if ev.ContainerContext.ID != "" && (e.config.ActivityDumpTagRulesEnabled || e.config.AnomalyDetectionTagRulesEnabled) {
 		ev.Rules = append(ev.Rules, model.NewMatchedRule(rule.Definition.ID, rule.Definition.Version, rule.Definition.Tags, rule.Definition.Policy.Name, rule.Definition.Policy.Version))
->>>>>>> c1bc82f0
 	}
 
 	if e.AutoSuppression.Suppresses(rule, ev) {
