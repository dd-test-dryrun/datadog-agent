--- conflicted
+++ resolved
@@ -81,13 +81,7 @@
 	go.uber.org/zap v1.27.0 // indirect
 	golang.org/x/exp v0.0.0-20250305212735-054e65f0b394 // indirect
 	golang.org/x/sys v0.31.0 // indirect
-<<<<<<< HEAD
-	golang.org/x/text v0.23.0 // indirect
-	google.golang.org/protobuf v1.36.5 // indirect
-	gopkg.in/yaml.v2 v2.4.0 // indirect
-=======
 	google.golang.org/protobuf v1.36.6 // indirect
->>>>>>> 5c302b13
 	gopkg.in/yaml.v3 v3.0.1 // indirect
 )
 
