// Unless explicitly stated otherwise all files in this repository are licensed
// under the Apache License Version 2.0.
// This product includes software developed at Datadog (https://www.datadoghq.com/).
// Copyright 2016-present Datadog, Inc.

//go:build kubeapiserver

package autoinstrumentation

import (
	"fmt"
	"regexp"
	"slices"
	"strings"

	corev1 "k8s.io/api/core/v1"

	"github.com/DataDog/datadog-agent/pkg/clusteragent/admission/common"
)

const (
	java   language = "java"
	js     language = "js"
	python language = "python"
	dotnet language = "dotnet"
	ruby   language = "ruby"
	php    language = "php"
)

// language is lang-library we might be injecting.
type language string

func (l language) defaultLibInfo(registry, ctrName string) libInfo {
	return l.libInfo(ctrName, l.libImageName(registry, "default"))
}

<<<<<<< HEAD
func (l language) libImageName(registry, libraryVersion string) string {
	tag := l.versionToTag(libraryVersion)
=======
func (l language) libImageName(registry, tag string) string {
	if tag == defaultVersionMagicString {
		tag = l.defaultLibVersion()
	}

>>>>>>> 497776e9
	return fmt.Sprintf("%s/dd-lib-%s-init:%s", registry, l, tag)
}

func (l language) libInfo(ctrName, image string) libInfo {
	return libInfo{
		lang:    l,
		ctrName: ctrName,
		image:   image,
	}
}

const (
	libVersionAnnotationKeyFormat    = "admission.datadoghq.com/%s-lib.version"
	customLibAnnotationKeyFormat     = "admission.datadoghq.com/%s-lib.custom-image"
	libVersionAnnotationKeyCtrFormat = "admission.datadoghq.com/%s.%s-lib.version"
	customLibAnnotationKeyCtrFormat  = "admission.datadoghq.com/%s.%s-lib.custom-image"
)

func (l language) customLibAnnotationExtractor() annotationExtractor[libInfo] {
	return annotationExtractor[libInfo]{
		key: fmt.Sprintf(customLibAnnotationKeyFormat, l),
		do: func(image string) (libInfo, error) {
			return l.libInfo("", image), nil
		},
	}
}

func (l language) libVersionAnnotationExtractor(registry string) annotationExtractor[libInfo] {
	return annotationExtractor[libInfo]{
		key: fmt.Sprintf(libVersionAnnotationKeyFormat, l),
		do: func(version string) (libInfo, error) {
			return l.libInfo("", l.libImageName(registry, version)), nil
		},
	}
}

func (l language) ctrCustomLibAnnotationExtractor(ctr string) annotationExtractor[libInfo] {
	return annotationExtractor[libInfo]{
		key: fmt.Sprintf(customLibAnnotationKeyCtrFormat, ctr, l),
		do: func(image string) (libInfo, error) {
			return l.libInfo(ctr, image), nil
		},
	}
}

func (l language) ctrLibVersionAnnotationExtractor(ctr, registry string) annotationExtractor[libInfo] {
	return annotationExtractor[libInfo]{
		key: fmt.Sprintf(libVersionAnnotationKeyCtrFormat, ctr, l),
		do: func(version string) (libInfo, error) {
			return l.libInfo(ctr, l.libImageName(registry, version)), nil
		},
	}
}

func (l language) libConfigAnnotationExtractor() annotationExtractor[common.LibConfig] {
	return annotationExtractor[common.LibConfig]{
		key: fmt.Sprintf(common.LibConfigV1AnnotKeyFormat, l),
		do:  parseConfigJSON,
	}
}

// supportedLanguages defines a list of the languages that we will attempt
// to do injection on.
var supportedLanguages = []language{
	java,
	js,
	python,
	dotnet,
	ruby,
	php, // PHP only works with injection v2, no environment variables are set in any case
}

func (l language) isSupported() bool {
	return slices.Contains(supportedLanguages, l)
}

func (l language) isEnabledByDefault() bool {
	return l != "php"
}

// defaultVersionMagicString is a magic string that indicates that the user
// wishes to utilize the default version found in languageVersions.
const defaultVersionMagicString = "default"

<<<<<<< HEAD
var majorVersionRegex = regexp.MustCompile(`v?[0-9]+`)

// Maps the specified language version to the correct image tag
// * If the version is "default", use the default version for the library
// * If the version is only a major tag, use the pinned version instead
func (l language) versionToTag(version string) string {
	if version == defaultVersionMagicString {
		return l.defaultLibVersion()
	}
	if majorVersionRegex.MatchString(version) {
		majorVersion, _ := strings.CutPrefix(version, "v")
		if pinnedVersion, ok := languagePinnedTagPerMajor[l][majorVersion]; ok {
			return pinnedVersion
		} else {
			return version
		}
	}
	return version
}

=======
>>>>>>> 497776e9
// languageVersions defines the major library versions we consider "default" for each
// supported language. If not set, we will default to "latest", see defaultLibVersion.
//
// If this language does not appear in supportedLanguages, it will not be injected.
<<<<<<< HEAD
var defaultLanguageMajors = map[language]string{
	java:   "1", // https://datadoghq.atlassian.net/browse/APMON-1064
	dotnet: "3", // https://datadoghq.atlassian.net/browse/APMON-1390
	python: "2", // https://datadoghq.atlassian.net/browse/APMON-1068
	ruby:   "2", // https://datadoghq.atlassian.net/browse/APMON-1066
	js:     "5", // https://datadoghq.atlassian.net/browse/APMON-1065
	php:    "1", // https://datadoghq.atlassian.net/browse/APMON-1128
=======
var languageVersions = map[language]string{
	java:   "v1", // https://datadoghq.atlassian.net/browse/APMON-1064
	dotnet: "v3", // https://datadoghq.atlassian.net/browse/APMON-1390
	python: "v2", // https://datadoghq.atlassian.net/browse/APMON-1068
	ruby:   "v2", // https://datadoghq.atlassian.net/browse/APMON-1066
	js:     "v5", // https://datadoghq.atlassian.net/browse/APMON-1065
	php:    "v1", // https://datadoghq.atlassian.net/browse/APMON-1128
>>>>>>> 497776e9
}

// languagePinnedTagPerMajor defines the pinned exact version of the library associated with the current
// version of the cluster agent.
// If a language version is specified only using the major version, they will get the currently pinned
// library associated their release of the cluster agent.
//
// This map be kept up-to-date with APM library releases so the latest version of the datadog-agent
// release always ships with the newest library versions by default.
var languagePinnedTagPerMajor = map[language]map[string]string{
	java: {
		"1": "1.42.2",
	},
	dotnet: {
		"3": "3.5.0",
	},
	python: {
		"2": "2.16.5",
	},
	ruby: {
		"2": "2.7.0",
	},
	js: {
		"5": "5.27.1",
	},
	php: {
		"1": "1.4.2",
	},
}

// injectorPinnedVersion defines the pinned exact version of the injector associated with the current
// version of the cluster agent.
//
// This should be kept up-to-date with injector releases so the latest version of the datadog-agent
// release always ships with the newest injector by default.
var injectorPinnedVersion = "0.30.0"

func (l language) defaultLibVersion() string {
	majorVersion, ok := defaultLanguageMajors[l]
	if !ok {
		return "latest"
	}
	langVersion, ok := languagePinnedTagPerMajor[l][majorVersion]
	if !ok {
		return "latest"
	}
	return langVersion
}

type libInfo struct {
	ctrName string // empty means all containers
	lang    language
	image   string
}

func (i libInfo) podMutator(v version, opts libRequirementOptions) podMutator {
	return podMutatorFunc(func(pod *corev1.Pod) error {
		reqs, ok := i.libRequirement(v)
		if !ok {
			return fmt.Errorf(
				"language %q is not supported. Supported languages are %v",
				i.lang, supportedLanguages,
			)
		}

		reqs.libRequirementOptions = opts

		if err := reqs.injectPod(pod, i.ctrName); err != nil {
			return err
		}

		return nil
	})
}

// initContainers is which initContainers we are injecting
// into the pod that runs for this language.
func (i libInfo) initContainers(v version) []initContainer {
	var (
		args, command []string
		mounts        []corev1.VolumeMount
		cName         = initContainerName(i.lang)
	)

	if v.usesInjector() {
		mounts = []corev1.VolumeMount{
			// we use the library mount on its lang-based sub-path
			{
				MountPath: v1VolumeMount.MountPath,
				SubPath:   v2VolumeMountLibrary.SubPath + "/" + string(i.lang),
				Name:      sourceVolume.Name,
			},
			// injector mount for the timestamps
			v2VolumeMountInjector.VolumeMount,
		}
		tsFilePath := v2VolumeMountInjector.MountPath + "/c-init-time." + cName
		command = []string{"/bin/sh", "-c", "--"}
		args = []string{
			fmt.Sprintf(
				`sh copy-lib.sh %s && echo $(date +%%s) >> %s`,
				mounts[0].MountPath, tsFilePath,
			),
		}
	} else {
		mounts = []corev1.VolumeMount{v1VolumeMount.VolumeMount}
		command = []string{"sh", "copy-lib.sh", mounts[0].MountPath}
	}

	return []initContainer{
		{
			Container: corev1.Container{
				Name:         cName,
				Image:        i.image,
				Command:      command,
				Args:         args,
				VolumeMounts: mounts,
			},
		},
	}
}

func (i libInfo) volumeMount(v version) volumeMount {
	if v.usesInjector() {
		return v2VolumeMountLibrary
	}

	return v1VolumeMount
}

func (i libInfo) envVars(v version) []envVar {
	if v.usesInjector() {
		return nil
	}

	switch i.lang {
	case java:
		return []envVar{
			{
				key:     javaToolOptionsKey,
				valFunc: javaEnvValFunc,
			},
		}
	case js:
		return []envVar{
			{
				key:     nodeOptionsKey,
				valFunc: jsEnvValFunc,
			},
		}
	case python:
		return []envVar{
			{
				key:     pythonPathKey,
				valFunc: pythonEnvValFunc,
			},
		}
	case dotnet:
		return []envVar{
			{
				key:     dotnetClrEnableProfilingKey,
				valFunc: identityValFunc(dotnetClrEnableProfilingValue),
			},
			{
				key:     dotnetClrProfilerIDKey,
				valFunc: identityValFunc(dotnetClrProfilerIDValue),
			},
			{
				key:     dotnetClrProfilerPathKey,
				valFunc: identityValFunc(dotnetClrProfilerPathValue),
			},
			{
				key:     dotnetTracerHomeKey,
				valFunc: identityValFunc(dotnetTracerHomeValue),
			},
			{
				key:     dotnetTracerLogDirectoryKey,
				valFunc: identityValFunc(dotnetTracerLogDirectoryValue),
			},
			{
				key:     dotnetProfilingLdPreloadKey,
				valFunc: dotnetProfilingLdPreloadEnvValFunc,
				isEligibleToInject: func(_ *corev1.Container) bool {
					// N.B. Always disabled for now until we have a better mechanism to inject
					//      this safely.
					return false
				},
			},
		}
	case ruby:
		return []envVar{
			{
				key:     rubyOptKey,
				valFunc: rubyEnvValFunc,
			},
		}
	default:
		return nil
	}
}

func (i libInfo) libRequirement(v version) (libRequirement, bool) {
	if !i.lang.isSupported() {
		return libRequirement{}, false
	}

	return libRequirement{
		envVars:        i.envVars(v),
		initContainers: i.initContainers(v),
		volumeMounts:   []volumeMount{i.volumeMount(v)},
		volumes:        []volume{sourceVolume},
	}, true
}<|MERGE_RESOLUTION|>--- conflicted
+++ resolved
@@ -34,16 +34,8 @@
 	return l.libInfo(ctrName, l.libImageName(registry, "default"))
 }
 
-<<<<<<< HEAD
 func (l language) libImageName(registry, libraryVersion string) string {
 	tag := l.versionToTag(libraryVersion)
-=======
-func (l language) libImageName(registry, tag string) string {
-	if tag == defaultVersionMagicString {
-		tag = l.defaultLibVersion()
-	}
-
->>>>>>> 497776e9
 	return fmt.Sprintf("%s/dd-lib-%s-init:%s", registry, l, tag)
 }
 
@@ -128,7 +120,6 @@
 // wishes to utilize the default version found in languageVersions.
 const defaultVersionMagicString = "default"
 
-<<<<<<< HEAD
 var majorVersionRegex = regexp.MustCompile(`v?[0-9]+`)
 
 // Maps the specified language version to the correct image tag
@@ -149,13 +140,10 @@
 	return version
 }
 
-=======
->>>>>>> 497776e9
 // languageVersions defines the major library versions we consider "default" for each
 // supported language. If not set, we will default to "latest", see defaultLibVersion.
 //
 // If this language does not appear in supportedLanguages, it will not be injected.
-<<<<<<< HEAD
 var defaultLanguageMajors = map[language]string{
 	java:   "1", // https://datadoghq.atlassian.net/browse/APMON-1064
 	dotnet: "3", // https://datadoghq.atlassian.net/browse/APMON-1390
@@ -163,15 +151,6 @@
 	ruby:   "2", // https://datadoghq.atlassian.net/browse/APMON-1066
 	js:     "5", // https://datadoghq.atlassian.net/browse/APMON-1065
 	php:    "1", // https://datadoghq.atlassian.net/browse/APMON-1128
-=======
-var languageVersions = map[language]string{
-	java:   "v1", // https://datadoghq.atlassian.net/browse/APMON-1064
-	dotnet: "v3", // https://datadoghq.atlassian.net/browse/APMON-1390
-	python: "v2", // https://datadoghq.atlassian.net/browse/APMON-1068
-	ruby:   "v2", // https://datadoghq.atlassian.net/browse/APMON-1066
-	js:     "v5", // https://datadoghq.atlassian.net/browse/APMON-1065
-	php:    "v1", // https://datadoghq.atlassian.net/browse/APMON-1128
->>>>>>> 497776e9
 }
 
 // languagePinnedTagPerMajor defines the pinned exact version of the library associated with the current
