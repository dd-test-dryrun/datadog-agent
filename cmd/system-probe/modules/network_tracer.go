// Unless explicitly stated otherwise all files in this repository are licensed
// under the Apache License Version 2.0.
// This product includes software developed at Datadog (https://www.datadoghq.com/).
// Copyright 2016-present Datadog, Inc.

//go:build linux || windows

package modules

import (
	"context"
	"errors"
	"fmt"
	"net/http"
	"os"
	"runtime"
	"strings"
	"time"

	"go.uber.org/atomic"
	"google.golang.org/grpc"

	"github.com/DataDog/datadog-agent/cmd/system-probe/api/module"
	"github.com/DataDog/datadog-agent/cmd/system-probe/config"
	"github.com/DataDog/datadog-agent/cmd/system-probe/utils"
	"github.com/DataDog/datadog-agent/pkg/network"
	networkconfig "github.com/DataDog/datadog-agent/pkg/network/config"
	"github.com/DataDog/datadog-agent/pkg/network/encoding"
	httpdebugging "github.com/DataDog/datadog-agent/pkg/network/protocols/http/debugging"
	kafkadebugging "github.com/DataDog/datadog-agent/pkg/network/protocols/kafka/debugging"
	"github.com/DataDog/datadog-agent/pkg/network/protocols/telemetry"
	"github.com/DataDog/datadog-agent/pkg/network/tracer"
	"github.com/DataDog/datadog-agent/pkg/process/statsd"
	"github.com/DataDog/datadog-agent/pkg/proto/connectionserver"
	"github.com/DataDog/datadog-agent/pkg/util/log"
)

// ErrSysprobeUnsupported is the unsupported error prefix, for error-class matching from callers
var ErrSysprobeUnsupported = errors.New("system-probe unsupported")

const inactivityLogDuration = 10 * time.Minute
const inactivityRestartDuration = 20 * time.Minute

// NetworkTracer is a factory for NPM's tracer
var NetworkTracer = module.Factory{
	Name:             config.NetworkTracerModule,
	ConfigNamespaces: []string{"network_config", "service_monitoring_config", "data_streams_config"},
	Fn: func(cfg *config.Config) (module.Module, error) {
		ncfg := networkconfig.New()

		// Checking whether the current OS + kernel version is supported by the tracer
		if supported, err := tracer.IsTracerSupportedByOS(ncfg.ExcludedBPFLinuxVersions); !supported {
			return nil, fmt.Errorf("%w: %s", ErrSysprobeUnsupported, err)
		}

		if ncfg.NPMEnabled {
			log.Info("enabling network performance monitoring (NPM)")
		}
		if ncfg.ServiceMonitoringEnabled {
			log.Info("enabling universal service monitoring (USM)")
		}
		if ncfg.DataStreamsEnabled {
			log.Info("enabling data streams monitoring (DSM)")
		}

		t, err := tracer.NewTracer(ncfg)

		done := make(chan struct{})
		if err == nil {
			startTelemetryReporter(cfg, done)
		}

		return &networkTracer{tracer: t, done: done, maxConnsPerMessage: cfg.MaxConnsPerMessage, runCounter: atomic.NewUint64(0)}, err
	},
}

var _ module.Module = &networkTracer{}

type networkTracer struct {
	tracer       *tracer.Tracer
	done         chan struct{}
	restartTimer *time.Timer

	// Intended to ensure (in compile time) we're implementing the SystemProbeServer interface
	connectionserver.UnsafeSystemProbeServer
	maxConnsPerMessage int
	runCounter         *atomic.Uint64
}

func (nt *networkTracer) GetStats() map[string]interface{} {
	stats, _ := nt.tracer.GetStats()
	return stats
}

func min(a, b int) int {
	if a < b {
		return a
	}
	return b
}

// GetConnections function that establishes a streaming RPC connection to retrieve and continuously stream information
// about the current connections in the system.
func (nt *networkTracer) GetConnections(req *connectionserver.GetConnectionsRequest, s2 connectionserver.SystemProbe_GetConnectionsServer) error {
	start := time.Now()
	id := req.GetClientID()
	cs, err := nt.tracer.GetActiveConnections(id)
	if err != nil {
		return fmt.Errorf("unable to get connections: %s", err)
	}
	defer network.Reclaim(cs)

	marshaler := encoding.GetMarshaler(encoding.ContentTypeProtobuf)
	connectionsModeler := encoding.NewConnectionsModeler(cs)
	if nt.restartTimer != nil {
		nt.restartTimer.Reset(inactivityRestartDuration)
	}
	count := nt.runCounter.Inc()
	logRequests(id, count, len(cs.Conns), start)
	connections := &connectionserver.Connection{}

	// As long as there are connections, we divide them into batches and subsequently send all the batches
	// via a gRPC stream to the process agent. The size of each batch is determined by the value of maxConnsPerMessage.
	for len(cs.Conns) > 0 {
		finalBatchSize := min(nt.maxConnsPerMessage, len(cs.Conns))
		rest := cs.Conns[finalBatchSize:]
		cs.Conns = cs.Conns[:finalBatchSize]

		payload := connectionsModeler.ModelConnections(cs)
		connectionsModeler.Close()
		// get the conns for a batch by the marshaler
		conns, err := marshaler.Marshal(payload)
		encoding.Cleanup(payload)

		if err != nil {
			return fmt.Errorf("unable to marshal payload due to: %s", err)
		}

		connections.Data = conns
		err = s2.Send(connections)
		if err != nil {
			log.Errorf("unable to send current connection batch due to: %v", err)
		}

		cs.Conns = rest
	}

	return nil
}

// RegisterGRPC register system probe grpc server
func (nt *networkTracer) RegisterGRPC(server *grpc.Server) error {
	connectionserver.RegisterSystemProbeServer(server, nt)
	return nil
}

// Register all networkTracer endpoints
func (nt *networkTracer) Register(httpMux *module.Router) error {
	var runCounter = atomic.NewUint64(0)

	httpMux.HandleFunc("/connections", utils.WithConcurrencyLimit(utils.DefaultMaxConcurrentRequests, func(w http.ResponseWriter, req *http.Request) {
		start := time.Now()
		id := getClientID(req)
		cs, err := nt.tracer.GetActiveConnections(id)
		if err != nil {
			log.Errorf("unable to retrieve connections: %s", err)
			w.WriteHeader(500)
			return
		}
		contentType := req.Header.Get("Accept")
		marshaler := encoding.GetMarshaler(contentType)
		writeConnections(w, marshaler, cs)

		if nt.restartTimer != nil {
			nt.restartTimer.Reset(inactivityRestartDuration)
		}
		count := runCounter.Inc()
		logRequests(id, count, len(cs.Conns), start)
	}))

	httpMux.HandleFunc("/register", utils.WithConcurrencyLimit(utils.DefaultMaxConcurrentRequests, func(w http.ResponseWriter, req *http.Request) {
		id := getClientID(req)
		err := nt.tracer.RegisterClient(id)
		log.Debugf("Got request on /network_tracer/register?client_id=%s", id)
		if err != nil {
			log.Errorf("unable to register client: %s", err)
			w.WriteHeader(http.StatusInternalServerError)
		} else {
			w.WriteHeader(http.StatusOK)
		}
	}))

	httpMux.HandleFunc("/debug/net_maps", func(w http.ResponseWriter, req *http.Request) {
		cs, err := nt.tracer.DebugNetworkMaps()
		if err != nil {
			log.Errorf("unable to retrieve connections: %s", err)
			w.WriteHeader(500)
			return
		}

		contentType := req.Header.Get("Accept")
		marshaler := encoding.GetMarshaler(contentType)
		writeConnections(w, marshaler, cs)
	})

	httpMux.HandleFunc("/debug/net_state", func(w http.ResponseWriter, req *http.Request) {
		stats, err := nt.tracer.DebugNetworkState(getClientID(req))
		if err != nil {
			log.Errorf("unable to retrieve tracer stats: %s", err)
			w.WriteHeader(500)
			return
		}

		utils.WriteAsJSON(w, stats)
	})

	httpMux.HandleFunc("/debug/http_monitoring", func(w http.ResponseWriter, req *http.Request) {
		id := getClientID(req)
		cs, err := nt.tracer.GetActiveConnections(id)
		if err != nil {
			log.Errorf("unable to retrieve connections: %s", err)
			w.WriteHeader(500)
			return
		}

		utils.WriteAsJSON(w, httpdebugging.HTTP(cs.HTTP, cs.DNS))
	})

	httpMux.HandleFunc("/debug/kafka_monitoring", func(w http.ResponseWriter, req *http.Request) {
		id := getClientID(req)
		cs, err := nt.tracer.GetActiveConnections(id)
		if err != nil {
			log.Errorf("unable to retrieve connections: %s", err)
			w.WriteHeader(500)
			return
		}

		utils.WriteAsJSON(w, kafkadebugging.Kafka(cs.Kafka))
	})

	httpMux.HandleFunc("/debug/http2_monitoring", func(w http.ResponseWriter, req *http.Request) {
		id := getClientID(req)
		cs, err := nt.tracer.GetActiveConnections(id)
		if err != nil {
			log.Errorf("unable to retrieve connections: %s", err)
			w.WriteHeader(500)
			return
		}

		utils.WriteAsJSON(w, httpdebugging.HTTP(cs.HTTP2, cs.DNS))
	})

	// /debug/ebpf_maps as default will dump all registered maps/perfmaps
	// an optional ?maps= argument could be pass with a list of map name : ?maps=map1,map2,map3
	httpMux.HandleFunc("/debug/ebpf_maps", func(w http.ResponseWriter, req *http.Request) {
		maps := []string{}
		if listMaps := req.URL.Query().Get("maps"); listMaps != "" {
			maps = strings.Split(listMaps, ",")
		}

		ebpfMaps, err := nt.tracer.DebugEBPFMaps(maps...)
		if err != nil {
			log.Errorf("unable to retrieve eBPF maps: %s", err)
			w.WriteHeader(500)
			return
		}

		utils.WriteAsJSON(w, ebpfMaps)
	})

	httpMux.HandleFunc("/debug/conntrack/cached", func(w http.ResponseWriter, req *http.Request) {
		ctx, cancelFunc := context.WithTimeout(req.Context(), 30*time.Second)
		defer cancelFunc()
		table, err := nt.tracer.DebugCachedConntrack(ctx)
		if err != nil {
			log.Errorf("unable to retrieve cached conntrack table: %s", err)
			w.WriteHeader(500)
			return
		}

		utils.WriteAsJSON(w, table)
	})

	httpMux.HandleFunc("/debug/conntrack/host", func(w http.ResponseWriter, req *http.Request) {
		ctx, cancelFunc := context.WithTimeout(req.Context(), 30*time.Second)
		defer cancelFunc()
		table, err := nt.tracer.DebugHostConntrack(ctx)
		if err != nil {
			log.Errorf("unable to retrieve host conntrack table: %s", err)
			w.WriteHeader(500)
			return
		}

		utils.WriteAsJSON(w, table)
	})

	httpMux.HandleFunc("/debug/process_cache", func(w http.ResponseWriter, r *http.Request) {
		ctx, cancelFunc := context.WithTimeout(r.Context(), 30*time.Second)
		defer cancelFunc()
		cache, err := nt.tracer.DebugDumpProcessCache(ctx)
		if err != nil {
			log.Errorf("unable to dump tracer process cache: %s", err)
			w.WriteHeader(500)
			return
		}

		utils.WriteAsJSON(w, cache)
	})

	httpMux.HandleFunc("/debug/usm_telemetry", telemetry.Handler)

	// Convenience logging if nothing has made any requests to the system-probe in some time, let's log something.
	// This should be helpful for customers + support to debug the underlying issue.
	time.AfterFunc(inactivityLogDuration, func() {
		if runCounter.Load() == 0 {
			log.Warnf("%v since the agent started without activity, the process-agent may not be configured correctly and/or running", inactivityLogDuration)
		}
	})

	if runtime.GOOS == "windows" {
		nt.restartTimer = time.AfterFunc(inactivityRestartDuration, func() {
			log.Criticalf("%v since the process-agent last queried for data. It may not be configured correctly and/or running. Exiting system-probe to save system resources.", inactivityRestartDuration)
			inactivityEventLog(inactivityRestartDuration)
			nt.Close()
			os.Exit(1)
		})
	}

	return nil
}

// Close will stop all system probe activities
func (nt *networkTracer) Close() {
	close(nt.done)
	nt.tracer.Stop()
}

func logRequests(client string, count uint64, connectionsCount int, start time.Time) {
	args := []interface{}{client, count, connectionsCount, time.Since(start)}
	msg := "Got request on /connections?client_id=%s (count: %d): retrieved %d connections in %s"
	switch {
	case count <= 5, count%20 == 0:
		log.Infof(msg, args...)
	default:
		log.Debugf(msg, args...)
	}
}

func getClientID(req *http.Request) string {
	var clientID = network.DEBUGCLIENT
	if rawCID := req.URL.Query().Get("client_id"); rawCID != "" {
		clientID = rawCID
	}
	return clientID
}

func writeConnections(w http.ResponseWriter, marshaler encoding.Marshaler, cs *network.Connections) {
	defer network.Reclaim(cs)

<<<<<<< HEAD
	connectionsModeler := encoding.NewConnectionsModeler(cs)
	payload := connectionsModeler.ModelConnections(cs)
	defer encoding.Cleanup(payload)
	defer connectionsModeler.Close()

	buf, err := marshaler.Marshal(payload)
=======
	w.Header().Set("Content-type", marshaler.ContentType())

	err := marshaler.Marshal(cs, w)
>>>>>>> f63bdede
	if err != nil {
		log.Errorf("unable to marshall connections with type %s: %s", marshaler.ContentType(), err)
		w.WriteHeader(500)
		return
	}

	log.Tracef("/connections: %d connections", len(cs.Conns))
}

func startTelemetryReporter(cfg *config.Config, done <-chan struct{}) {
	telemetry.SetStatsdClient(statsd.Client)
	ticker := time.NewTicker(30 * time.Second)
	go func() {
		defer ticker.Stop()

		for {
			select {
			case <-ticker.C:
				telemetry.ReportStatsd()
			case <-done:
				return
			}
		}
	}()
}<|MERGE_RESOLUTION|>--- conflicted
+++ resolved
@@ -18,7 +18,6 @@
 	"time"
 
 	"go.uber.org/atomic"
-	"google.golang.org/grpc"
 
 	"github.com/DataDog/datadog-agent/cmd/system-probe/api/module"
 	"github.com/DataDog/datadog-agent/cmd/system-probe/config"
@@ -31,7 +30,6 @@
 	"github.com/DataDog/datadog-agent/pkg/network/protocols/telemetry"
 	"github.com/DataDog/datadog-agent/pkg/network/tracer"
 	"github.com/DataDog/datadog-agent/pkg/process/statsd"
-	"github.com/DataDog/datadog-agent/pkg/proto/connectionserver"
 	"github.com/DataDog/datadog-agent/pkg/util/log"
 )
 
@@ -70,7 +68,7 @@
 			startTelemetryReporter(cfg, done)
 		}
 
-		return &networkTracer{tracer: t, done: done, maxConnsPerMessage: cfg.MaxConnsPerMessage, runCounter: atomic.NewUint64(0)}, err
+		return &networkTracer{tracer: t, done: done}, err
 	},
 }
 
@@ -80,78 +78,11 @@
 	tracer       *tracer.Tracer
 	done         chan struct{}
 	restartTimer *time.Timer
-
-	// Intended to ensure (in compile time) we're implementing the SystemProbeServer interface
-	connectionserver.UnsafeSystemProbeServer
-	maxConnsPerMessage int
-	runCounter         *atomic.Uint64
 }
 
 func (nt *networkTracer) GetStats() map[string]interface{} {
 	stats, _ := nt.tracer.GetStats()
 	return stats
-}
-
-func min(a, b int) int {
-	if a < b {
-		return a
-	}
-	return b
-}
-
-// GetConnections function that establishes a streaming RPC connection to retrieve and continuously stream information
-// about the current connections in the system.
-func (nt *networkTracer) GetConnections(req *connectionserver.GetConnectionsRequest, s2 connectionserver.SystemProbe_GetConnectionsServer) error {
-	start := time.Now()
-	id := req.GetClientID()
-	cs, err := nt.tracer.GetActiveConnections(id)
-	if err != nil {
-		return fmt.Errorf("unable to get connections: %s", err)
-	}
-	defer network.Reclaim(cs)
-
-	marshaler := encoding.GetMarshaler(encoding.ContentTypeProtobuf)
-	connectionsModeler := encoding.NewConnectionsModeler(cs)
-	if nt.restartTimer != nil {
-		nt.restartTimer.Reset(inactivityRestartDuration)
-	}
-	count := nt.runCounter.Inc()
-	logRequests(id, count, len(cs.Conns), start)
-	connections := &connectionserver.Connection{}
-
-	// As long as there are connections, we divide them into batches and subsequently send all the batches
-	// via a gRPC stream to the process agent. The size of each batch is determined by the value of maxConnsPerMessage.
-	for len(cs.Conns) > 0 {
-		finalBatchSize := min(nt.maxConnsPerMessage, len(cs.Conns))
-		rest := cs.Conns[finalBatchSize:]
-		cs.Conns = cs.Conns[:finalBatchSize]
-
-		payload := connectionsModeler.ModelConnections(cs)
-		connectionsModeler.Close()
-		// get the conns for a batch by the marshaler
-		conns, err := marshaler.Marshal(payload)
-		encoding.Cleanup(payload)
-
-		if err != nil {
-			return fmt.Errorf("unable to marshal payload due to: %s", err)
-		}
-
-		connections.Data = conns
-		err = s2.Send(connections)
-		if err != nil {
-			log.Errorf("unable to send current connection batch due to: %v", err)
-		}
-
-		cs.Conns = rest
-	}
-
-	return nil
-}
-
-// RegisterGRPC register system probe grpc server
-func (nt *networkTracer) RegisterGRPC(server *grpc.Server) error {
-	connectionserver.RegisterSystemProbeServer(server, nt)
-	return nil
 }
 
 // Register all networkTracer endpoints
@@ -357,18 +288,9 @@
 func writeConnections(w http.ResponseWriter, marshaler encoding.Marshaler, cs *network.Connections) {
 	defer network.Reclaim(cs)
 
-<<<<<<< HEAD
-	connectionsModeler := encoding.NewConnectionsModeler(cs)
-	payload := connectionsModeler.ModelConnections(cs)
-	defer encoding.Cleanup(payload)
-	defer connectionsModeler.Close()
-
-	buf, err := marshaler.Marshal(payload)
-=======
 	w.Header().Set("Content-type", marshaler.ContentType())
 
 	err := marshaler.Marshal(cs, w)
->>>>>>> f63bdede
 	if err != nil {
 		log.Errorf("unable to marshall connections with type %s: %s", marshaler.ContentType(), err)
 		w.WriteHeader(500)
