receivers:
  otlp:
    protocols:
      grpc:
        endpoint: 0.0.0.0:4317
      http:
        endpoint: 0.0.0.0:4318
exporters:
  datadog:
    traces:
      span_name_as_resource_name: true
    metrics:
      resource_attributes_as_tags: true
    hostname: "otelcol-test-olivierg2"
    api:
<<<<<<< HEAD
      key: ${DD_API_KEY}
=======
      key: ${env:DD_API_KEY}
      site: ${env:DD_SITE}
>>>>>>> bdc78a53
processors:
  batch:
connectors:
  # Use datadog connector to compute stats for pre-sampled traces
  datadog/connector:
    traces:
      span_name_as_resource_name: true
      compute_stats_by_span_kind: true
      compute_top_level_by_span_kind: true
      peer_tags_aggregation: true
service:
  pipelines:
    traces:
      receivers: [otlp]
      processors: [batch]
      exporters: [datadog/connector]
    traces/send:
      receivers: [otlp]
      processors: [batch]
      exporters: [datadog]
    metrics:
      receivers: [otlp, datadog/connector]
      processors: [batch]
      exporters: [datadog]
    logs:
      receivers: [otlp]
      processors: [batch]
      exporters: [datadog]<|MERGE_RESOLUTION|>--- conflicted
+++ resolved
@@ -13,12 +13,8 @@
       resource_attributes_as_tags: true
     hostname: "otelcol-test-olivierg2"
     api:
-<<<<<<< HEAD
-      key: ${DD_API_KEY}
-=======
       key: ${env:DD_API_KEY}
       site: ${env:DD_SITE}
->>>>>>> bdc78a53
 processors:
   batch:
 connectors:
