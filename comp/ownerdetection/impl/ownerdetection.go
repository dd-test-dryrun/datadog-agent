// Unless explicitly stated otherwise all files in this repository are licensed
// under the Apache License Version 2.0.
// This product includes software developed at Datadog (https://www.datadoghq.com/).
// Copyright 2024-present Datadog, Inc.

// Package ownerdetectionimpl provides the implementation of the owner detection client
package ownerdetectionimpl

import (
	"context"
	"errors"

	"github.com/DataDog/datadog-agent/comp/core/config"
	log "github.com/DataDog/datadog-agent/comp/core/log/def"
	telemetry "github.com/DataDog/datadog-agent/comp/core/telemetry"
	workloadmeta "github.com/DataDog/datadog-agent/comp/core/workloadmeta/def"
	compdef "github.com/DataDog/datadog-agent/comp/def"
	ownerdetection "github.com/DataDog/datadog-agent/comp/ownerdetection/def"
<<<<<<< HEAD
=======
	cache "github.com/DataDog/datadog-agent/comp/ownerdetection/store"
	"github.com/DataDog/datadog-agent/pkg/util/clusteragent"
>>>>>>> 4943f9c0
	"github.com/DataDog/datadog-agent/pkg/util/common"
)

// Requires defines the dependencies for the owner detection client
type Requires struct {
	Lc        compdef.Lifecycle
	Config    config.Component
	Log       log.Component
	Wmeta     workloadmeta.Component
	Telemetry telemetry.Component
}

// Provides defines the output
type Provides struct {
	Comp ownerdetection.Component
}

// NewComponent returns a new owner detection client
func NewComponent(req Requires) (Provides, error) {

<<<<<<< HEAD
	cli, err := NewOwnerDetectionClient(req.Config, req.Wmeta, req.Log, req.Telemetry)
=======
	// TODO: retry mechanism?
	dcaClient, err := clusteragent.GetClusterAgentClient()
	if err != nil {
		req.Log.Error("Failed to get DCAClient")
		return Provides{}, err
	}

	ownerCache := cache.NewCache(0)

	cli, err := NewOwnerDetectionClient(req.Config, req.Wmeta, req.Log, req.Telemetry, dcaClient, ownerCache)
>>>>>>> 4943f9c0
	if err != nil {
		return Provides{}, err
	}

	req.Log.Info("OwnerDetectionClient is created")
	req.Lc.Append(compdef.Hook{OnStart: func(_ context.Context) error {
		mainCtx, _ := common.GetMainCtxCancel()
		return cli.Start(mainCtx)
	}})
	req.Lc.Append(compdef.Hook{OnStop: func(context.Context) error {
		return cli.Stop()
	}})

	return Provides{Comp: cli}, nil
}

// NewOwnerDetectionClient returns a new owner detection client
<<<<<<< HEAD
func NewOwnerDetectionClient(cfg config.Component, wmeta workloadmeta.Component, log log.Component, telemetry telemetry.Component) (ownerdetection.Component, error) {
=======
func NewOwnerDetectionClient(cfg config.Component, wmeta workloadmeta.Component, log log.Component, telemetry telemetry.Component, dcaClient clusteragent.DCAClientInterface, ownerCache *cache.Cache) (ownerdetection.Component, error) {
>>>>>>> 4943f9c0
	return &ownerDetectionClient{
		wmeta:         wmeta,
		log:           log,
		datadogConfig: cfg,
		telemetry:     telemetry,
<<<<<<< HEAD
=======
		dcaClient:     dcaClient,
		ownerCache:    ownerCache,
>>>>>>> 4943f9c0
	}, nil
}

type ownerDetectionClient struct {
	wmeta         workloadmeta.Component
	datadogConfig config.Component
	log           log.Component
	telemetry     telemetry.Component
<<<<<<< HEAD
=======
	dcaClient     clusteragent.DCAClientInterface
	ownerCache    *cache.Cache
>>>>>>> 4943f9c0
}

// Start calls defaultTagger.Start
func (c *ownerDetectionClient) Start(ctx context.Context) error {
	c.log.Info("OwnerDetectionClient is started")
	go c.start(ctx)
	return nil
}

// Stop calls defaultTagger.Stop
func (c *ownerDetectionClient) Stop() error {
	return errors.New("Not implemented")
}

/*

// IDEA, store the DCAClient masked as ownwerDetectionClient in the struct itself

	if c.langDetectionCl == nil {
		// TODO: modify GetClusterAgentClient to accept a context with a deadline. If this
		// functions hangs forever, the component will be unhealthy and crash.
		dcaClient, err := clusteragent.GetClusterAgentClient()
		if err != nil {
			return err
		}
		c.langDetectionCl = dcaClient
	}
*/<|MERGE_RESOLUTION|>--- conflicted
+++ resolved
@@ -16,11 +16,8 @@
 	workloadmeta "github.com/DataDog/datadog-agent/comp/core/workloadmeta/def"
 	compdef "github.com/DataDog/datadog-agent/comp/def"
 	ownerdetection "github.com/DataDog/datadog-agent/comp/ownerdetection/def"
-<<<<<<< HEAD
-=======
 	cache "github.com/DataDog/datadog-agent/comp/ownerdetection/store"
 	"github.com/DataDog/datadog-agent/pkg/util/clusteragent"
->>>>>>> 4943f9c0
 	"github.com/DataDog/datadog-agent/pkg/util/common"
 )
 
@@ -41,20 +38,9 @@
 // NewComponent returns a new owner detection client
 func NewComponent(req Requires) (Provides, error) {
 
-<<<<<<< HEAD
-	cli, err := NewOwnerDetectionClient(req.Config, req.Wmeta, req.Log, req.Telemetry)
-=======
-	// TODO: retry mechanism?
-	dcaClient, err := clusteragent.GetClusterAgentClient()
-	if err != nil {
-		req.Log.Error("Failed to get DCAClient")
-		return Provides{}, err
-	}
-
 	ownerCache := cache.NewCache(0)
 
-	cli, err := NewOwnerDetectionClient(req.Config, req.Wmeta, req.Log, req.Telemetry, dcaClient, ownerCache)
->>>>>>> 4943f9c0
+	cli, err := NewOwnerDetectionClient(req.Config, req.Wmeta, req.Log, req.Telemetry, ownerCache)
 	if err != nil {
 		return Provides{}, err
 	}
@@ -72,21 +58,13 @@
 }
 
 // NewOwnerDetectionClient returns a new owner detection client
-<<<<<<< HEAD
-func NewOwnerDetectionClient(cfg config.Component, wmeta workloadmeta.Component, log log.Component, telemetry telemetry.Component) (ownerdetection.Component, error) {
-=======
-func NewOwnerDetectionClient(cfg config.Component, wmeta workloadmeta.Component, log log.Component, telemetry telemetry.Component, dcaClient clusteragent.DCAClientInterface, ownerCache *cache.Cache) (ownerdetection.Component, error) {
->>>>>>> 4943f9c0
+func NewOwnerDetectionClient(cfg config.Component, wmeta workloadmeta.Component, log log.Component, telemetry telemetry.Component, ownerCache *cache.Cache) (ownerdetection.Component, error) {
 	return &ownerDetectionClient{
 		wmeta:         wmeta,
 		log:           log,
 		datadogConfig: cfg,
 		telemetry:     telemetry,
-<<<<<<< HEAD
-=======
-		dcaClient:     dcaClient,
 		ownerCache:    ownerCache,
->>>>>>> 4943f9c0
 	}, nil
 }
 
@@ -95,11 +73,7 @@
 	datadogConfig config.Component
 	log           log.Component
 	telemetry     telemetry.Component
-<<<<<<< HEAD
-=======
-	dcaClient     clusteragent.DCAClientInterface
 	ownerCache    *cache.Cache
->>>>>>> 4943f9c0
 }
 
 // Start calls defaultTagger.Start
