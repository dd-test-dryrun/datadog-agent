--- conflicted
+++ resolved
@@ -108,12 +108,6 @@
 	github.com/tklauser/numcpus v0.9.0 // indirect
 	github.com/twmb/murmur3 v1.1.8 // indirect
 	github.com/yusufpapurcu/wmi v1.2.4 // indirect
-<<<<<<< HEAD
-	go.opentelemetry.io/otel/metric v1.34.0 // indirect
-	go.opentelemetry.io/otel/sdk v1.34.0 // indirect
-	go.opentelemetry.io/otel/trace v1.34.0 // indirect
-=======
->>>>>>> e8455419
 	go.uber.org/atomic v1.11.0 // indirect
 	go.uber.org/dig v1.18.1 // indirect
 	go.uber.org/fx v1.23.0 // indirect
