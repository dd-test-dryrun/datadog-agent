--- conflicted
+++ resolved
@@ -102,18 +102,16 @@
 	github.com/prometheus/client_golang v1.22.0 // indirect
 	github.com/prometheus/client_model v0.6.1 // indirect
 	github.com/prometheus/common v0.62.0 // indirect
-<<<<<<< HEAD
-	github.com/shirou/gopsutil/v4 v4.25.3 // indirect
-=======
 	github.com/prometheus/procfs v0.16.1 // indirect
 	github.com/shirou/gopsutil/v4 v4.25.4 // indirect
->>>>>>> 1d5fb018
 	github.com/spf13/afero v1.14.0 // indirect
 	github.com/spf13/cast v1.8.0 // indirect
 	github.com/spf13/cobra v1.9.1 // indirect
 	github.com/spf13/jwalterweatherman v1.1.0 // indirect
 	github.com/spf13/pflag v1.0.6 // indirect
 	github.com/tinylib/msgp v1.2.5 // indirect
+	github.com/tklauser/go-sysconf v0.3.14 // indirect
+	github.com/tklauser/numcpus v0.9.0 // indirect
 	github.com/twmb/murmur3 v1.1.8 // indirect
 	github.com/yusufpapurcu/wmi v1.2.4 // indirect
 	go.opentelemetry.io/auto/sdk v1.1.0 // indirect
