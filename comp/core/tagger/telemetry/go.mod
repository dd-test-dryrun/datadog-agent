--- conflicted
+++ resolved
@@ -15,12 +15,8 @@
 	github.com/prometheus/client_golang v1.22.0 // indirect
 	github.com/prometheus/client_model v0.6.1 // indirect
 	github.com/prometheus/common v0.62.0 // indirect
-<<<<<<< HEAD
-	golang.org/x/sys v0.32.0 // indirect
-=======
 	github.com/prometheus/procfs v0.16.1 // indirect
 	golang.org/x/sys v0.33.0 // indirect
->>>>>>> 1d5fb018
 	google.golang.org/protobuf v1.36.6 // indirect
 )
 
