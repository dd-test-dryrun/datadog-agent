module github.com/DataDog/datadog-agent/comp/core/secrets

go 1.23.0

require (
	github.com/DataDog/datadog-agent/comp/api/api/def v0.61.0
	github.com/DataDog/datadog-agent/comp/core/flare/types v0.61.0
	github.com/DataDog/datadog-agent/comp/core/status v0.0.0-00010101000000-000000000000
	github.com/DataDog/datadog-agent/comp/core/telemetry v0.61.0
	github.com/DataDog/datadog-agent/pkg/template v0.0.0-00010101000000-000000000000
	github.com/DataDog/datadog-agent/pkg/util/defaultpaths v0.0.0-00010101000000-000000000000
	github.com/DataDog/datadog-agent/pkg/util/filesystem v0.0.0-00010101000000-000000000000
	github.com/DataDog/datadog-agent/pkg/util/fxutil v0.61.0
	github.com/DataDog/datadog-agent/pkg/util/log v0.64.1
	github.com/DataDog/datadog-agent/pkg/util/scrubber v0.64.1
	github.com/DataDog/datadog-agent/pkg/util/winutil v0.61.0
	github.com/benbjohnson/clock v1.3.5
	github.com/stretchr/testify v1.10.0
	go.uber.org/fx v1.23.0
	golang.org/x/exp v0.0.0-20250408133849-7e4ce0ab07d0
	golang.org/x/sys v0.33.0
	gopkg.in/yaml.v2 v2.4.0
)

require (
	github.com/DataDog/datadog-agent/comp/core/flare/builder v0.61.0 // indirect
	github.com/DataDog/datadog-agent/comp/def v0.61.0 // indirect
	github.com/DataDog/datadog-agent/pkg/telemetry v0.64.1 // indirect
	github.com/DataDog/datadog-agent/pkg/util/executable v0.61.0 // indirect
	github.com/DataDog/datadog-agent/pkg/util/option v0.64.0-devel // indirect
	github.com/DataDog/datadog-agent/pkg/version v0.64.1 // indirect
	github.com/beorn7/perks v1.0.1 // indirect
	github.com/cespare/xxhash/v2 v2.3.0 // indirect
	github.com/cihub/seelog v0.0.0-20170130134532-f561c5e57575 // indirect
	github.com/davecgh/go-spew v1.1.2-0.20180830191138-d8f796af33cc // indirect
	github.com/dustin/go-humanize v1.0.1 // indirect
	github.com/ebitengine/purego v0.8.3 // indirect
	github.com/fatih/color v1.18.0 // indirect
	github.com/go-ole/go-ole v1.3.0 // indirect
	github.com/gofrs/flock v0.12.1 // indirect
	github.com/hectane/go-acl v0.0.0-20230122075934-ca0b05cb1adb // indirect
	github.com/inconshreveable/mousetrap v1.1.0 // indirect
	github.com/mattn/go-colorable v0.1.14 // indirect
	github.com/mattn/go-isatty v0.0.20 // indirect
	github.com/munnerz/goautoneg v0.0.0-20191010083416-a7dc8b61c822 // indirect
	github.com/pmezard/go-difflib v1.0.1-0.20181226105442-5d4384ee4fb2 // indirect
	github.com/power-devops/perfstat v0.0.0-20240221224432-82ca36839d55 // indirect
	github.com/prometheus/client_golang v1.22.0 // indirect
	github.com/prometheus/client_model v0.6.1 // indirect
	github.com/prometheus/common v0.62.0 // indirect
	github.com/prometheus/procfs v0.16.1 // indirect
<<<<<<< HEAD
	github.com/shirou/gopsutil/v4 v4.25.3 // indirect
	github.com/spf13/cast v1.7.1 // indirect
=======
	github.com/spf13/cast v1.8.0 // indirect
>>>>>>> 1d5fb018
	github.com/spf13/cobra v1.9.1 // indirect
	github.com/spf13/pflag v1.0.6 // indirect
	github.com/yusufpapurcu/wmi v1.2.4 // indirect
	go.uber.org/atomic v1.11.0 // indirect
	go.uber.org/dig v1.18.1 // indirect
	go.uber.org/multierr v1.11.0 // indirect
	go.uber.org/zap v1.27.0 // indirect
	golang.org/x/text v0.25.0 // indirect
	golang.org/x/time v0.11.0 // indirect
	google.golang.org/protobuf v1.36.6 // indirect
	gopkg.in/yaml.v3 v3.0.1 // indirect
)

// This section was automatically added by 'dda inv modules.add-all-replace' command, do not edit manually

replace (
	github.com/DataDog/datadog-agent/comp/api/api/def => ../../../comp/api/api/def
	github.com/DataDog/datadog-agent/comp/core/config => ../../../comp/core/config
	github.com/DataDog/datadog-agent/comp/core/configsync => ../../../comp/core/configsync
	github.com/DataDog/datadog-agent/comp/core/flare/builder => ../../../comp/core/flare/builder
	github.com/DataDog/datadog-agent/comp/core/flare/types => ../../../comp/core/flare/types
	github.com/DataDog/datadog-agent/comp/core/hostname/hostnameinterface => ../../../comp/core/hostname/hostnameinterface
	github.com/DataDog/datadog-agent/comp/core/ipc/def => ../../../comp/core/ipc/def
	github.com/DataDog/datadog-agent/comp/core/ipc/httphelpers => ../../../comp/core/ipc/httphelpers
	github.com/DataDog/datadog-agent/comp/core/ipc/impl => ../../../comp/core/ipc/impl
	github.com/DataDog/datadog-agent/comp/core/ipc/mock => ../../../comp/core/ipc/mock
	github.com/DataDog/datadog-agent/comp/core/log/def => ../../../comp/core/log/def
	github.com/DataDog/datadog-agent/comp/core/log/fx => ../../../comp/core/log/fx
	github.com/DataDog/datadog-agent/comp/core/log/impl => ../../../comp/core/log/impl
	github.com/DataDog/datadog-agent/comp/core/log/impl-trace => ../../../comp/core/log/impl-trace
	github.com/DataDog/datadog-agent/comp/core/log/mock => ../../../comp/core/log/mock
	github.com/DataDog/datadog-agent/comp/core/status => ../../../comp/core/status
	github.com/DataDog/datadog-agent/comp/core/status/statusimpl => ../../../comp/core/status/statusimpl
	github.com/DataDog/datadog-agent/comp/core/tagger/def => ../../../comp/core/tagger/def
	github.com/DataDog/datadog-agent/comp/core/tagger/fx-remote => ../../../comp/core/tagger/fx-remote
	github.com/DataDog/datadog-agent/comp/core/tagger/generic_store => ../../../comp/core/tagger/generic_store
	github.com/DataDog/datadog-agent/comp/core/tagger/impl-remote => ../../../comp/core/tagger/impl-remote
	github.com/DataDog/datadog-agent/comp/core/tagger/origindetection => ../../../comp/core/tagger/origindetection
	github.com/DataDog/datadog-agent/comp/core/tagger/subscriber => ../../../comp/core/tagger/subscriber
	github.com/DataDog/datadog-agent/comp/core/tagger/tags => ../../../comp/core/tagger/tags
	github.com/DataDog/datadog-agent/comp/core/tagger/telemetry => ../../../comp/core/tagger/telemetry
	github.com/DataDog/datadog-agent/comp/core/tagger/types => ../../../comp/core/tagger/types
	github.com/DataDog/datadog-agent/comp/core/tagger/utils => ../../../comp/core/tagger/utils
	github.com/DataDog/datadog-agent/comp/core/telemetry => ../../../comp/core/telemetry
	github.com/DataDog/datadog-agent/comp/def => ../../../comp/def
	github.com/DataDog/datadog-agent/comp/forwarder/defaultforwarder => ../../../comp/forwarder/defaultforwarder
	github.com/DataDog/datadog-agent/comp/forwarder/orchestrator/orchestratorinterface => ../../../comp/forwarder/orchestrator/orchestratorinterface
	github.com/DataDog/datadog-agent/comp/logs/agent/config => ../../../comp/logs/agent/config
	github.com/DataDog/datadog-agent/comp/netflow/payload => ../../../comp/netflow/payload
	github.com/DataDog/datadog-agent/comp/otelcol/collector-contrib/def => ../../../comp/otelcol/collector-contrib/def
	github.com/DataDog/datadog-agent/comp/otelcol/collector-contrib/impl => ../../../comp/otelcol/collector-contrib/impl
	github.com/DataDog/datadog-agent/comp/otelcol/converter/def => ../../../comp/otelcol/converter/def
	github.com/DataDog/datadog-agent/comp/otelcol/converter/impl => ../../../comp/otelcol/converter/impl
	github.com/DataDog/datadog-agent/comp/otelcol/ddflareextension/def => ../../../comp/otelcol/ddflareextension/def
	github.com/DataDog/datadog-agent/comp/otelcol/ddflareextension/impl => ../../../comp/otelcol/ddflareextension/impl
	github.com/DataDog/datadog-agent/comp/otelcol/ddflareextension/types => ../../../comp/otelcol/ddflareextension/types
	github.com/DataDog/datadog-agent/comp/otelcol/ddprofilingextension/def => ../../../comp/otelcol/ddprofilingextension/def
	github.com/DataDog/datadog-agent/comp/otelcol/ddprofilingextension/impl => ../../../comp/otelcol/ddprofilingextension/impl
	github.com/DataDog/datadog-agent/comp/otelcol/logsagentpipeline => ../../../comp/otelcol/logsagentpipeline
	github.com/DataDog/datadog-agent/comp/otelcol/logsagentpipeline/logsagentpipelineimpl => ../../../comp/otelcol/logsagentpipeline/logsagentpipelineimpl
	github.com/DataDog/datadog-agent/comp/otelcol/otlp/components/connector/datadogconnector => ../../../comp/otelcol/otlp/components/connector/datadogconnector
	github.com/DataDog/datadog-agent/comp/otelcol/otlp/components/exporter/datadogexporter => ../../../comp/otelcol/otlp/components/exporter/datadogexporter
	github.com/DataDog/datadog-agent/comp/otelcol/otlp/components/exporter/logsagentexporter => ../../../comp/otelcol/otlp/components/exporter/logsagentexporter
	github.com/DataDog/datadog-agent/comp/otelcol/otlp/components/exporter/serializerexporter => ../../../comp/otelcol/otlp/components/exporter/serializerexporter
	github.com/DataDog/datadog-agent/comp/otelcol/otlp/components/metricsclient => ../../../comp/otelcol/otlp/components/metricsclient
	github.com/DataDog/datadog-agent/comp/otelcol/otlp/components/processor/infraattributesprocessor => ../../../comp/otelcol/otlp/components/processor/infraattributesprocessor
	github.com/DataDog/datadog-agent/comp/otelcol/otlp/components/statsprocessor => ../../../comp/otelcol/otlp/components/statsprocessor
	github.com/DataDog/datadog-agent/comp/otelcol/otlp/testutil => ../../../comp/otelcol/otlp/testutil
	github.com/DataDog/datadog-agent/comp/otelcol/status/def => ../../../comp/otelcol/status/def
	github.com/DataDog/datadog-agent/comp/otelcol/status/impl => ../../../comp/otelcol/status/impl
	github.com/DataDog/datadog-agent/comp/serializer/logscompression => ../../../comp/serializer/logscompression
	github.com/DataDog/datadog-agent/comp/serializer/metricscompression => ../../../comp/serializer/metricscompression
	github.com/DataDog/datadog-agent/comp/trace/agent/def => ../../../comp/trace/agent/def
	github.com/DataDog/datadog-agent/comp/trace/compression/def => ../../../comp/trace/compression/def
	github.com/DataDog/datadog-agent/comp/trace/compression/impl-gzip => ../../../comp/trace/compression/impl-gzip
	github.com/DataDog/datadog-agent/comp/trace/compression/impl-zstd => ../../../comp/trace/compression/impl-zstd
	github.com/DataDog/datadog-agent/pkg/aggregator/ckey => ../../../pkg/aggregator/ckey
	github.com/DataDog/datadog-agent/pkg/api => ../../../pkg/api
	github.com/DataDog/datadog-agent/pkg/collector/check/defaults => ../../../pkg/collector/check/defaults
	github.com/DataDog/datadog-agent/pkg/config/create => ../../../pkg/config/create
	github.com/DataDog/datadog-agent/pkg/config/env => ../../../pkg/config/env
	github.com/DataDog/datadog-agent/pkg/config/mock => ../../../pkg/config/mock
	github.com/DataDog/datadog-agent/pkg/config/model => ../../../pkg/config/model
	github.com/DataDog/datadog-agent/pkg/config/nodetreemodel => ../../../pkg/config/nodetreemodel
	github.com/DataDog/datadog-agent/pkg/config/remote => ../../../pkg/config/remote
	github.com/DataDog/datadog-agent/pkg/config/setup => ../../../pkg/config/setup
	github.com/DataDog/datadog-agent/pkg/config/structure => ../../../pkg/config/structure
	github.com/DataDog/datadog-agent/pkg/config/teeconfig => ../../../pkg/config/teeconfig
	github.com/DataDog/datadog-agent/pkg/config/utils => ../../../pkg/config/utils
	github.com/DataDog/datadog-agent/pkg/config/viperconfig => ../../../pkg/config/viperconfig
	github.com/DataDog/datadog-agent/pkg/errors => ../../../pkg/errors
	github.com/DataDog/datadog-agent/pkg/fips => ../../../pkg/fips
	github.com/DataDog/datadog-agent/pkg/fleet/installer => ../../../pkg/fleet/installer
	github.com/DataDog/datadog-agent/pkg/gohai => ../../../pkg/gohai
	github.com/DataDog/datadog-agent/pkg/linters/components/pkgconfigusage => ../../../pkg/linters/components/pkgconfigusage
	github.com/DataDog/datadog-agent/pkg/logs/auditor => ../../../pkg/logs/auditor
	github.com/DataDog/datadog-agent/pkg/logs/client => ../../../pkg/logs/client
	github.com/DataDog/datadog-agent/pkg/logs/diagnostic => ../../../pkg/logs/diagnostic
	github.com/DataDog/datadog-agent/pkg/logs/message => ../../../pkg/logs/message
	github.com/DataDog/datadog-agent/pkg/logs/metrics => ../../../pkg/logs/metrics
	github.com/DataDog/datadog-agent/pkg/logs/pipeline => ../../../pkg/logs/pipeline
	github.com/DataDog/datadog-agent/pkg/logs/processor => ../../../pkg/logs/processor
	github.com/DataDog/datadog-agent/pkg/logs/sds => ../../../pkg/logs/sds
	github.com/DataDog/datadog-agent/pkg/logs/sender => ../../../pkg/logs/sender
	github.com/DataDog/datadog-agent/pkg/logs/sources => ../../../pkg/logs/sources
	github.com/DataDog/datadog-agent/pkg/logs/status/statusinterface => ../../../pkg/logs/status/statusinterface
	github.com/DataDog/datadog-agent/pkg/logs/status/utils => ../../../pkg/logs/status/utils
	github.com/DataDog/datadog-agent/pkg/logs/util/testutils => ../../../pkg/logs/util/testutils
	github.com/DataDog/datadog-agent/pkg/metrics => ../../../pkg/metrics
	github.com/DataDog/datadog-agent/pkg/network/payload => ../../../pkg/network/payload
	github.com/DataDog/datadog-agent/pkg/networkdevice/profile => ../../../pkg/networkdevice/profile
	github.com/DataDog/datadog-agent/pkg/networkpath/payload => ../../../pkg/networkpath/payload
	github.com/DataDog/datadog-agent/pkg/obfuscate => ../../../pkg/obfuscate
	github.com/DataDog/datadog-agent/pkg/orchestrator/model => ../../../pkg/orchestrator/model
	github.com/DataDog/datadog-agent/pkg/process/util/api => ../../../pkg/process/util/api
	github.com/DataDog/datadog-agent/pkg/proto => ../../../pkg/proto
	github.com/DataDog/datadog-agent/pkg/remoteconfig/state => ../../../pkg/remoteconfig/state
	github.com/DataDog/datadog-agent/pkg/security/secl => ../../../pkg/security/secl
	github.com/DataDog/datadog-agent/pkg/security/seclwin => ../../../pkg/security/seclwin
	github.com/DataDog/datadog-agent/pkg/serializer => ../../../pkg/serializer
	github.com/DataDog/datadog-agent/pkg/status/health => ../../../pkg/status/health
	github.com/DataDog/datadog-agent/pkg/tagger/types => ../../../pkg/tagger/types
	github.com/DataDog/datadog-agent/pkg/tagset => ../../../pkg/tagset
	github.com/DataDog/datadog-agent/pkg/telemetry => ../../../pkg/telemetry
	github.com/DataDog/datadog-agent/pkg/template => ../../../pkg/template
	github.com/DataDog/datadog-agent/pkg/trace => ../../../pkg/trace
	github.com/DataDog/datadog-agent/pkg/trace/stats/oteltest => ../../../pkg/trace/stats/oteltest
	github.com/DataDog/datadog-agent/pkg/util/backoff => ../../../pkg/util/backoff
	github.com/DataDog/datadog-agent/pkg/util/buf => ../../../pkg/util/buf
	github.com/DataDog/datadog-agent/pkg/util/cache => ../../../pkg/util/cache
	github.com/DataDog/datadog-agent/pkg/util/cgroups => ../../../pkg/util/cgroups
	github.com/DataDog/datadog-agent/pkg/util/common => ../../../pkg/util/common
	github.com/DataDog/datadog-agent/pkg/util/compression => ../../../pkg/util/compression
	github.com/DataDog/datadog-agent/pkg/util/containers/image => ../../../pkg/util/containers/image
	github.com/DataDog/datadog-agent/pkg/util/defaultpaths => ../../../pkg/util/defaultpaths
	github.com/DataDog/datadog-agent/pkg/util/executable => ../../../pkg/util/executable
	github.com/DataDog/datadog-agent/pkg/util/filesystem => ../../../pkg/util/filesystem
	github.com/DataDog/datadog-agent/pkg/util/flavor => ../../../pkg/util/flavor
	github.com/DataDog/datadog-agent/pkg/util/fxutil => ../../../pkg/util/fxutil
	github.com/DataDog/datadog-agent/pkg/util/grpc => ../../../pkg/util/grpc
	github.com/DataDog/datadog-agent/pkg/util/hostname/validate => ../../../pkg/util/hostname/validate
	github.com/DataDog/datadog-agent/pkg/util/http => ../../../pkg/util/http
	github.com/DataDog/datadog-agent/pkg/util/json => ../../../pkg/util/json
	github.com/DataDog/datadog-agent/pkg/util/log => ../../../pkg/util/log
	github.com/DataDog/datadog-agent/pkg/util/log/setup => ../../../pkg/util/log/setup
	github.com/DataDog/datadog-agent/pkg/util/option => ../../../pkg/util/option
	github.com/DataDog/datadog-agent/pkg/util/otel => ../../../pkg/util/otel
	github.com/DataDog/datadog-agent/pkg/util/pointer => ../../../pkg/util/pointer
	github.com/DataDog/datadog-agent/pkg/util/prometheus => ../../../pkg/util/prometheus
	github.com/DataDog/datadog-agent/pkg/util/scrubber => ../../../pkg/util/scrubber
	github.com/DataDog/datadog-agent/pkg/util/sort => ../../../pkg/util/sort
	github.com/DataDog/datadog-agent/pkg/util/startstop => ../../../pkg/util/startstop
	github.com/DataDog/datadog-agent/pkg/util/statstracker => ../../../pkg/util/statstracker
	github.com/DataDog/datadog-agent/pkg/util/system => ../../../pkg/util/system
	github.com/DataDog/datadog-agent/pkg/util/system/socket => ../../../pkg/util/system/socket
	github.com/DataDog/datadog-agent/pkg/util/testutil => ../../../pkg/util/testutil
	github.com/DataDog/datadog-agent/pkg/util/utilizationtracker => ../../../pkg/util/utilizationtracker
	github.com/DataDog/datadog-agent/pkg/util/uuid => ../../../pkg/util/uuid
	github.com/DataDog/datadog-agent/pkg/util/winutil => ../../../pkg/util/winutil
	github.com/DataDog/datadog-agent/pkg/version => ../../../pkg/version
	github.com/DataDog/datadog-agent/test/fakeintake => ../../../test/fakeintake
	github.com/DataDog/datadog-agent/test/new-e2e => ../../../test/new-e2e
	github.com/DataDog/datadog-agent/test/otel => ../../../test/otel
)<|MERGE_RESOLUTION|>--- conflicted
+++ resolved
@@ -49,12 +49,8 @@
 	github.com/prometheus/client_model v0.6.1 // indirect
 	github.com/prometheus/common v0.62.0 // indirect
 	github.com/prometheus/procfs v0.16.1 // indirect
-<<<<<<< HEAD
 	github.com/shirou/gopsutil/v4 v4.25.3 // indirect
-	github.com/spf13/cast v1.7.1 // indirect
-=======
 	github.com/spf13/cast v1.8.0 // indirect
->>>>>>> 1d5fb018
 	github.com/spf13/cobra v1.9.1 // indirect
 	github.com/spf13/pflag v1.0.6 // indirect
 	github.com/yusufpapurcu/wmi v1.2.4 // indirect
