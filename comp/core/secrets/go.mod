--- conflicted
+++ resolved
@@ -40,12 +40,8 @@
 	github.com/prometheus/client_golang v1.22.0 // indirect
 	github.com/prometheus/client_model v0.6.1 // indirect
 	github.com/prometheus/common v0.62.0 // indirect
-<<<<<<< HEAD
-	github.com/spf13/cast v1.7.1 // indirect
-=======
 	github.com/prometheus/procfs v0.16.1 // indirect
 	github.com/spf13/cast v1.8.0 // indirect
->>>>>>> 1d5fb018
 	github.com/spf13/cobra v1.9.1 // indirect
 	github.com/spf13/pflag v1.0.6 // indirect
 	go.uber.org/atomic v1.11.0 // indirect
