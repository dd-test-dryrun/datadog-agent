--- conflicted
+++ resolved
@@ -42,13 +42,8 @@
 	SharedForwarder        defaultforwarder.Component
 	OrchestratorForwarder  orchestratorforwarder.Component
 	EventPlatformForwarder eventplatform.Component
-<<<<<<< HEAD
 	CompressorFactory      compression.Factory
-	Config                 config.Component
-=======
-	Compressor             compression.Component
 	Tagger                 tagger.Component
->>>>>>> 4dacc6f2
 
 	Params Params
 }
@@ -84,7 +79,6 @@
 			return provides{}, deps.Log.Errorf("Error while getting hostname, exiting: %v", err)
 		}
 	}
-<<<<<<< HEAD
 
 	compressor := deps.CompressorFactory.NewCompressor(
 		deps.Config.GetString("serializer_compressor_kind"),
@@ -93,24 +87,17 @@
 		[]string{"zstd", "zlib"},
 	)
 
-=======
 	options := createAgentDemultiplexerOptions(deps.Config, deps.Params)
->>>>>>> 4dacc6f2
 	agentDemultiplexer := aggregator.InitAndStartAgentDemultiplexer(
 		deps.Log,
 		deps.SharedForwarder,
 		deps.OrchestratorForwarder,
 		options,
 		deps.EventPlatformForwarder,
-<<<<<<< HEAD
 		compressor,
-		hostnameDetected)
-=======
-		deps.Compressor,
 		deps.Tagger,
 		hostnameDetected,
 	)
->>>>>>> 4dacc6f2
 	demultiplexer := demultiplexer{
 		AgentDemultiplexer: agentDemultiplexer,
 	}
