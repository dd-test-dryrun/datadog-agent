--- conflicted
+++ resolved
@@ -34,18 +34,11 @@
 
 type dependencies struct {
 	fx.In
-<<<<<<< HEAD
 	Log                log.Component
 	Config             config.Component
 	Hostname           hostname.Component
 	CompressionFactory compression.Factory
-=======
-	Log        log.Component
-	Config     config.Component
-	Hostname   hostname.Component
-	Compressor compression.Component
-	Tagger     tagger.Component
->>>>>>> 4dacc6f2
+	Tagger             tagger.Component
 }
 
 type diagnoseSenderManager struct {
@@ -93,12 +86,8 @@
 		orchestratorForwarder,
 		opts,
 		eventPlatformForwarder,
-<<<<<<< HEAD
 		compressor,
-=======
-		sender.deps.Compressor,
 		sender.deps.Tagger,
->>>>>>> 4dacc6f2
 		hostnameDetected)
 
 	sender.senderManager.Set(senderManager)
