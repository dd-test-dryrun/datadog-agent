static_quality_gates:
  stage: functional_test
  rules:
    - !reference [.on_main]
    - !reference [.on_dev_branches]
    - when: on_success
  image: registry.ddbuild.io/ci/datadog-agent-buildimages/docker_x64$DATADOG_AGENT_BUILDIMAGES_SUFFIX:$DATADOG_AGENT_BUILDIMAGES
  tags: ["arch:amd64"]
  needs:
<<<<<<< HEAD
    - job: agent_deb-x64-a7
      artifacts: true
    - job: agent_deb-arm64-a7
      artifacts: true
    - job: agent_rpm-x64-a7
      artifacts: true
    - job: agent_rpm-arm64-a7
      artifacts: true
    - job: agent_suse-x64-a7
      artifacts: true
    - job: agent_suse-arm64-a7
      artifacts: true
    - job: docker_build_agent7
      artifacts: true
    - job: docker_build_agent7_arm64
      artifacts: true
    - job: docker_build_agent7_jmx
      artifacts: true
    - job: docker_build_agent7_jmx_arm64
      artifacts: true
    - job: docker_build_cluster_agent_amd64
      artifacts: true
    - job: docker_build_cluster_agent_arm64
      artifacts: true
    - job: docker_build_dogstatsd_amd64
      artifacts: true
    - job: docker_build_dogstatsd_arm64
      artifacts: true
    - job: dogstatsd_deb-x64
      artifacts: true
    - job: dogstatsd_deb-arm64
      artifacts: true
    - job: dogstatsd_rpm-x64
      artifacts: true
    - job: dogstatsd_suse-x64
      artifacts: true
    - job: iot_agent_deb-x64
      artifacts: true
    - job: iot_agent_deb-arm64
      artifacts: true
    - job: iot_agent_rpm-x64
      artifacts: true
    - job: iot_agent_rpm-arm64
      artifacts: true
    - job: iot_agent_suse-x64
      artifacts: true
  allow_failure: false
=======
    - agent_deb-x64-a7
    - agent_deb-x64-a7-fips
    - agent_deb-arm64-a7
    - agent_deb-arm64-a7-fips
    - agent_rpm-x64-a7
    - agent_rpm-x64-a7-fips
    - agent_rpm-arm64-a7
    - agent_rpm-arm64-a7-fips
    - agent_suse-x64-a7
    - agent_suse-x64-a7-fips
    - agent_suse-arm64-a7
    - agent_suse-arm64-a7-fips
    - agent_heroku_deb-x64-a7
    - docker_build_agent7
    - docker_build_agent7_arm64
    - docker_build_agent7_jmx
    - docker_build_agent7_jmx_arm64
    - docker_build_cluster_agent_amd64
    - docker_build_cluster_agent_arm64
    - docker_build_dogstatsd_amd64
    - docker_build_dogstatsd_arm64
    - docker_build_agent7_windows1809
    - docker_build_agent7_windows1809_core
    - docker_build_agent7_windows1809_core_jmx
    - docker_build_agent7_windows1809_jmx
    - docker_build_agent7_windows2022
    - docker_build_agent7_windows2022_core
    - docker_build_agent7_windows2022_core_jmx
    - docker_build_agent7_windows2022_jmx
    - dogstatsd_deb-x64
    - dogstatsd_deb-arm64
    - dogstatsd_rpm-x64
    - dogstatsd_suse-x64
    - iot_agent_deb-x64
    - iot_agent_deb-arm64
    - iot_agent_deb-armhf
    - iot_agent_rpm-x64
    - iot_agent_rpm-arm64
    - iot_agent_rpm-armhf
    - iot_agent_suse-x64
    - windows_msi_and_bosh_zip_x64-a7
  #  - job: agent_dmg-x64-a7
  #    optional: True
  #
  # Static Quality Gates aren't enforced until Q1
  allow_failure: true
>>>>>>> d4be2a4b
  script:
    - !reference [.login_to_docker_readonly_crane]
    # `datadog-ci` relies on `DATADOG_API_KEY` so we get that here.
    - DATADOG_API_KEY="$("$CI_PROJECT_DIR"/tools/ci/fetch_secret.sh "$AGENT_API_KEY_ORG2" token)" || exit $?; export DATADOG_API_KEY
    - export DD_API_KEY="$DATADOG_API_KEY"
    - !reference [ .setup_agent_github_app ]
    - SLACK_DATADOG_AGENT_BOT_TOKEN=$($CI_PROJECT_DIR/tools/ci/fetch_secret.sh $SLACK_AGENT token) || exit $?; export SLACK_DATADOG_AGENT_BOT_TOKEN
    - dda inv quality-gates.parse-and-trigger-gates<|MERGE_RESOLUTION|>--- conflicted
+++ resolved
@@ -7,55 +7,6 @@
   image: registry.ddbuild.io/ci/datadog-agent-buildimages/docker_x64$DATADOG_AGENT_BUILDIMAGES_SUFFIX:$DATADOG_AGENT_BUILDIMAGES
   tags: ["arch:amd64"]
   needs:
-<<<<<<< HEAD
-    - job: agent_deb-x64-a7
-      artifacts: true
-    - job: agent_deb-arm64-a7
-      artifacts: true
-    - job: agent_rpm-x64-a7
-      artifacts: true
-    - job: agent_rpm-arm64-a7
-      artifacts: true
-    - job: agent_suse-x64-a7
-      artifacts: true
-    - job: agent_suse-arm64-a7
-      artifacts: true
-    - job: docker_build_agent7
-      artifacts: true
-    - job: docker_build_agent7_arm64
-      artifacts: true
-    - job: docker_build_agent7_jmx
-      artifacts: true
-    - job: docker_build_agent7_jmx_arm64
-      artifacts: true
-    - job: docker_build_cluster_agent_amd64
-      artifacts: true
-    - job: docker_build_cluster_agent_arm64
-      artifacts: true
-    - job: docker_build_dogstatsd_amd64
-      artifacts: true
-    - job: docker_build_dogstatsd_arm64
-      artifacts: true
-    - job: dogstatsd_deb-x64
-      artifacts: true
-    - job: dogstatsd_deb-arm64
-      artifacts: true
-    - job: dogstatsd_rpm-x64
-      artifacts: true
-    - job: dogstatsd_suse-x64
-      artifacts: true
-    - job: iot_agent_deb-x64
-      artifacts: true
-    - job: iot_agent_deb-arm64
-      artifacts: true
-    - job: iot_agent_rpm-x64
-      artifacts: true
-    - job: iot_agent_rpm-arm64
-      artifacts: true
-    - job: iot_agent_suse-x64
-      artifacts: true
-  allow_failure: false
-=======
     - agent_deb-x64-a7
     - agent_deb-x64-a7-fips
     - agent_deb-arm64-a7
@@ -97,12 +48,9 @@
     - iot_agent_rpm-armhf
     - iot_agent_suse-x64
     - windows_msi_and_bosh_zip_x64-a7
-  #  - job: agent_dmg-x64-a7
-  #    optional: True
-  #
-  # Static Quality Gates aren't enforced until Q1
-  allow_failure: true
->>>>>>> d4be2a4b
+ #  - job: agent_dmg-x64-a7
+ #    optional: True
+ #
   script:
     - !reference [.login_to_docker_readonly_crane]
     # `datadog-ci` relies on `DATADOG_API_KEY` so we get that here.
