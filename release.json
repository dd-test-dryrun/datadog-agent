--- conflicted
+++ resolved
@@ -59,15 +59,9 @@
         "WINDOWS_DDPROCMON_SHASUM": "3a23804adc7280390aabc01f0b709853755baa111f821f99627cd661ee917490"
     },
     "release-a7": {
-<<<<<<< HEAD
-        "INTEGRATIONS_CORE_VERSION": "7.63.0-rc.3",
+        "INTEGRATIONS_CORE_VERSION": "7.63.0-rc.7",
         "OMNIBUS_SOFTWARE_VERSION": "d4a12d8a009e1c497e5e740e1ea5c8d23d6864ca",
         "OMNIBUS_RUBY_VERSION": "49ba11883cdf5692a39095d1a036a1ef59a25210",
-=======
-        "INTEGRATIONS_CORE_VERSION": "7.63.0-rc.7",
-        "OMNIBUS_SOFTWARE_VERSION": "7.63.0-rc.7",
-        "OMNIBUS_RUBY_VERSION": "7.63.0-rc.1",
->>>>>>> 3ab51f29
         "JMXFETCH_VERSION": "0.49.6",
         "JMXFETCH_HASH": "f06bdac1f8ec41daf9b9839ac883f1865a068b04810ea82197b8a6afb9369cb9",
         "SECURITY_AGENT_POLICIES_VERSION": "v0.63.0",
