"""
Invoke entrypoint, import here all the tasks we want to make available
"""
import os
import pathlib
from collections import namedtuple
from string import Template

from invoke import task
from invoke.exceptions import Exit

from tasks.libs.copyright import COPYRIGHT_HEADER

Component = namedtuple('Component', ['path', 'doc', 'team'])
Bundle = namedtuple('Bundle', ['path', 'doc', 'team', 'components'])


def find_team(content):
    for l in content:
        if l.startswith('// team: '):
            return l.split(':', 2)[1].strip()


def find_doc(content):
    comment_block = []
    for l in content:
        if l.startswith('//'):
            comment_block.append(l[3:])
        elif l.startswith('package '):
            try:
                i = comment_block.index('')
                comment_block = comment_block[:i]
            except ValueError:
                pass
            return ''.join(comment_block).strip() + '\n'
        else:
            comment_block = []


def has_type_component(content):
    return any(l.startswith('type Component interface') for l in content)


# // TODO: (components)
# The migration of these components is in progresss.
# Please do not add a new component to this list.
components_to_migrate = [
    "comp/aggregator/demultiplexer/component.go",
    "comp/core/config/component.go",
    "comp/core/flare/component.go",
    "comp/core/telemetry/component.go",
    "comp/dogstatsd/replay/component.go",
    "comp/dogstatsd/server/component.go",
    "comp/forwarder/defaultforwarder/component.go",
    "comp/logs/agent/component.go",
    "comp/metadata/inventoryagent/component.go",
    "comp/netflow/config/component.go",
    "comp/netflow/server/component.go",
    "comp/otelcol/collector/component.go",
    "comp/remote-config/rcclient/component.go",
    "comp/trace/agent/component.go",
    "comp/trace/config/component.go",
    "comp/process/apiserver/component.go",
    "comp/core/workloadmeta/component.go",
]

# // TODO: (components)
# The migration of these components is in progresss.
# Please do not add a new component to this list.
components_missing_implementation_folder = [
    "comp/dogstatsd/statsd",
    "comp/core/tagger",
    "comp/forwarder/orchestrator/orchestratorinterface",
    "comp/core/hostname/hostnameinterface",
]

implementation_definitions = [
    "type Mock interface",
    "func Module() fxutil.Module",
    "func MockModule() fxutil.Module",
]


def check_component_contents_and_file_hiearchy(file, content, directory):
    if not any(l.startswith('type Component interface') or l.startswith('type Component = ') for l in content):
        return f"** {file} does not define a Component interface; skipping"

    if str(file) in components_to_migrate:
        return ""

    for implemenation_definition in implementation_definitions:
        if any(l.startswith(implemenation_definition) for l in content):
            return f"** {file} define '{implemenation_definition}' which is not allow in {file}. See docs/components/defining-components.md; skipping"

    component_name = directory.stem
    missing_implementation_folder = True

    if str(directory) in components_missing_implementation_folder:
        return ""

    for folder in directory.iterdir():
        if folder.match('*impl'):
            missing_implementation_folder = False
            # TODO: check that the implementation_definitions are present in any of the files of the impl folder
            break

    if missing_implementation_folder:
        return f"** {component_name} is missing the implemenation folder in {directory}. See docs/components/defining-components.md; skipping"

    return ""  # no error


def get_components_and_bundles():
    ok = True
    components = []
    bundles = []
    for component_file in pathlib.Path('comp').glob('**'):
        if not component_file.is_dir():
            continue

        component_directory = pathlib.Path(component_file)
        for component_entry in component_directory.iterdir():
            # If we encounter a file at the first level it could be a bundle
            if component_entry.is_file():
                if component_entry.name == "bundle.go":
                    content = list(component_entry.open())
                    if has_type_component(content):
                        print(f"** {component_entry} defines a Component interface (bundles should not do so)")
                        ok = False
                        pass

                    path = str(component_entry)[: -len('/bundle.go')]
                    team = find_team(content)
                    doc = find_doc(content)

                    if team is None:
                        print(f"** {component_entry} does not specify a team owner")
                        ok = False

                    bundles.append(Bundle(path, doc, team, []))
            else:
                for component_file in component_entry.iterdir():
                    if component_file.name == "component.go":
                        # We are a component
                        # Let's check the file content and hierarchy
                        content = list(component_file.open())
                        error = check_component_contents_and_file_hiearchy(component_file, content, component_entry)
                        if error != "":
                            print(error)
                            ok = False
                            pass

                        path = str(component_file)[: -len('/component.go')]
                        team = find_team(content)
                        doc = find_doc(content)

                        if team is None:
                            print(f"** {path} does not specify a team owner")
                            ok = False

                        components.append(Component(path, doc, team))

    # assign components to bundles
    sorted_bundles = []
    for b in bundles:
        bundle_components = []
        for c in components:
            if c.path.startswith(b.path):
                bundle_components.append(c)

        sorted_bundles.append(Bundle(b.path, b.doc, b.team, sorted(bundle_components)))

    components_without_bundle = []
    # look for un-bundled components
    for c in components:
        if not any(c in b.components for b in sorted_bundles):
            components_without_bundle.append(c)

    return sorted(sorted_bundles), sorted(components_without_bundle), ok


def make_components_md(bundles, components_without_bundle):
    pkg_root = 'github.com/DataDog/datadog-agent/'
    yield '# Agent Components'
    yield '<!-- NOTE: this file is auto-generated; do not edit -->'
    yield ''
    yield 'This file lists all components defined in this repository, with their package summary.'
    yield 'Click the links for more documentation.'
    yield ''
    for b in bundles:
        yield f'## [{b.path}](https://pkg.go.dev/{pkg_root}{b.path}) (Component Bundle)'
        yield ''
        yield f'*Datadog Team*: {b.team}'
        yield ''
        yield b.doc
        for c in b.components:
            yield f'### [{c.path}](https://pkg.go.dev/{pkg_root}{c.path})'
            yield ''
            if c.team != b.team:
                yield f'*Datadog Team*: {c.team}'
                yield ''
            yield c.doc
    for c in components_without_bundle:
        yield f'### [{c.path}](https://pkg.go.dev/{pkg_root}{c.path})'
        yield ''
        if c.team != b.team:
            yield f'*Datadog Team*: {c.team}'
            yield ''
        yield c.doc


def make_codeowners(codeowners_lines, bundles, components_without_bundle):
    codeowners_lines = codeowners_lines.__iter__()

    # pass through the codeowners lines up to and including "# BEGIN COMPONENTS"
    for line in codeowners_lines:
        yield line
        if line == "# BEGIN COMPONENTS":
            break

    # codeowners is parsed in a last-match-wins fashion, so put more-specific values (components) after
    # less-specific (bundles).  We include only components with a team different from their bundle, to
    # keep the file short.
    yield '/comp @DataDog/agent-shared-components'
    different_components = []
    for b in bundles:
        if b.team:
            yield f'/{b.path} @DataDog/{b.team}'
        for c in b.components:
            if c.team != b.team:
                different_components.append(c)
    for c in different_components:
        if c.team:
            yield f'/{c.path} @DataDog/{c.team}'
    for c in components_without_bundle:
        yield f'/{c.path} @DataDog/{c.team}'

    # drop lines from the existing codeowners until "# END COMPONENTS"
    for line in codeowners_lines:
        if line == "# END COMPONENTS":
            yield line
            break

    # pass through the rest of the file
    for line in codeowners_lines:
        yield line

    # ensure there's a trailing newline in the file
    yield ""


@task
def lint_components(_, fix=False):
    """
    Verify (or with --fix, ensure) component-related things are correct.
    """
    bundles, components_without_bundle, ok = get_components_and_bundles()
    fixable = False

    # Check comp/README.md
    filename = "comp/README.md"
    components_md = '\n'.join(make_components_md(bundles, components_without_bundle))
    if fix:
        with open(filename, "w") as f:
            f.write(components_md)
    else:
        with open(filename, "r") as f:
            current = f.read()
            if current != components_md:
                print(f"** {filename} differs")
                ok = False
                fixable = True

    # Check .github/CODEOWNERS
    filename = ".github/CODEOWNERS"
    with open(filename, "r") as f:
        current = f.read()
    codeowners = '\n'.join(make_codeowners(current.splitlines(), bundles, components_without_bundle))
    if fix:
        with open(".github/CODEOWNERS", "w") as f:
            f.write(codeowners)
    elif current != codeowners:
        print(f"** {filename} differs")
        ok = False
        fixable = True

    if not ok:
        if fixable:
            print("Run `inv components.lint-components --fix` to fix errors")
        raise Exit(code=1)


@task
def new_bundle(_, bundle_path, overwrite=False, team="/* TODO: add team name */"):
    """
    Create a new bundle package with bundle.go and bundle_test.go files.

    Notes:
        - This task must be called from the datadog-agent repository root folder.
        - 'bundle-path' is not modified by the task. You should explicitly set this to 'comp/...' if you want to create it in the right folder.
        - You can use the --team flag to set the team name for the new bundle.

    Examples:
        inv components.new-bundle comp/foo/bar             # Create the 'bar' bundle in the 'comp/foo' folder
        inv components.new-bundle comp/foo/bar --overwrite # Create the 'bar' bundle in the 'comp/foo' folder and overwrite 'comp/foo/bar/bundle{_test}.go' even if they already exist.
        inv components.new-bundle /tmp/baz                 # Create the 'baz' bundle in the '/tmp/' folder. './comp' prefix is not enforced by the task.
    """
    template_var_mapping = {"BUNDLE_NAME": os.path.basename(bundle_path), "TEAM_NAME": team}
    create_components_framework_files(
        bundle_path, [("bundle.go", "bundle.go"), ("bundle_test.go", "bundle_test.go")], template_var_mapping, overwrite
    )


@task
def new_component(_, comp_path, overwrite=False, team="/* TODO: add team name */"):
    """
    Create a new component package with default files.

    Notes:
        - This task must be called from the datadog-agent repository root folder.
        - 'comp-path' is not modified by the task. You should explicitly set this to 'comp/...' if you want to create it in the right folder.
        - You can use the --team flag to set the team name for the new component/

    Examples:
        inv components.new-component comp/foo/bar             # Create the 'bar' component in the 'comp/foo' folder
        inv components.new-component comp/foo/bar --overwrite # Create the 'bar' component in the 'comp/foo' folder and overwrite 'comp/foo/bar/component.go' even if it already exists
        inv components.new-component /tmp/baz                 # Create the 'baz' component in the '/tmp/' folder. './comp' prefix is not enforced by the task.
    """
    component_name = os.path.basename(comp_path)
    template_var_mapping = {"COMPONENT_NAME": component_name, "TEAM_NAME": team}
    create_components_framework_files(
        comp_path,
        [
            ("component.go", "component.go"),
            ("component_mock.go", "component_mock.go"),
            (os.path.join(f"{component_name}impl", f"{component_name}.go"), "impl/component.go"),
            (os.path.join(f"{component_name}impl", f"{component_name}_mock.go"), "impl/component_mock.go"),
        ],
        template_var_mapping,
        overwrite,
    )


def create_components_framework_files(comp_path, new_paths, template_var_mapping, overwrite):
    """
    Create the folder and files common to all components and bundles.

    First this function create the 'comp_path' folder. Then, for each file path in the 'new_files' list, it creates files
    with a specific content. The content of each file is given by a predefined template located in the 'tasks/components_templates' folder.

    These templates are Golang files with variables that can be substituted. These variables names and values are defined in the
    'template_var_mapping' dictionary.

    Lastly, 'overwrite' is a boolean which allows the tasks to erase files in 'new_files' if they already exists
    """
    # Only for logging purpose
    comp_type = "component" if "COMPONENT_NAME" in template_var_mapping else "bundle"

    if not comp_path.startswith("comp/") and not comp_path.startswith("./comp/"):
        print(
            f"Warn: Input path '{comp_path}' does not start with 'comp/'. Your {comp_type} might not be created in the right place."
        )

    component_name = os.path.basename(comp_path)
    if os.path.isdir(comp_path) and not overwrite:
        raise Exit(
            f"Error: Cannot create {component_name} {comp_type}: '{comp_path}' package already exists. Use `--overwrite` if you want to overwrite files in this package.",
            code=1,
        )

    # Create the root folder. We temporary set the umask to 0 to prevent 'os.makedirs' from giving wrong permissions to subfolders
    try:
        print(f"Creating {comp_path} folder")
        # os.makedirs creates all parents directory with 0o777 permissions, 'mode' is only used for the leaf folder.
        # We set the umask to create folder with 0o755 permissions instead of 0o777
        original_umask = os.umask(0o022)
        os.makedirs(comp_path, mode=0o755, exist_ok=True)
    except Exception as err:
        print(err)
    finally:
        os.umask(original_umask)

    # Create the components framework common files from predefined templates
    for path, template_path in new_paths:
        folder = os.path.dirname(path)
        os.makedirs(os.path.join(comp_path, folder), exist_ok=True)
        write_template(comp_path, template_path, path, template_var_mapping, overwrite)


def write_template(comp_path, template_name, new_file_path, var_mapping, overwrite=False):
    """
    Get the content of a templated file, substitute its variables and then writes the result into 'new_file_path' file.
    """
    template_path = get_template_path(template_name)
    # Get the content of the template and resolve it
    raw_template_value = read_file_content(template_path)

    var_mapping["COPYRIGHT_HEADER"] = COPYRIGHT_HEADER
    resolved_template = Template(raw_template_value).substitute(var_mapping)

    # Fails if file exists and 'overwrite' is False
    mode = "w" if overwrite else "x"
    full_path = os.path.join(comp_path, new_file_path)
    with open(full_path, mode) as file:
        file.write(resolved_template)
        print(f"Writing to {full_path}")


def get_template_path(relative_path):
    return os.path.join("tasks", "components_templates", relative_path + ".tmpl")


def read_file_content(template_path):
    """
    Read all lines in files and return them as a single string.
    """
    with open(template_path, "r") as file:
        return file.read()


@task
def lint_fxutil_oneshot_test(_):
    """
    Verify each fxutil.OneShot has an unit test
    """
    folders = ["./cmd", "./pkg/cli", "./comp"]
    errors = []
    for folder in folders:
        folder_path = pathlib.Path(folder)
        for file in folder_path.rglob("*.go"):
            # Don't lint test files
            if str(file).endswith("_test.go"):
                continue

<<<<<<< HEAD
            if "cmd/agentless-scanner/main.go" in str(file):
=======
            excluded_cmds = ["agentless-scanner"]
            if file.parts[0] == "cmd" and file.parts[1] in excluded_cmds:
>>>>>>> c1bc82f0
                continue

            one_shot_count = file.read_text().count("fxutil.OneShot(")
            run_count = file.read_text().count("fxutil.Run(")

            expect_reason = 'fxutil.OneShot'
            if one_shot_count == 0 and run_count > 0:
                expect_reason = 'fxutil.Run'

            if one_shot_count > 0 or run_count > 0:
                test_path = file.parent.joinpath(f"{file.stem}_test.go")
                if not test_path.exists():
                    errors.append(f"The file {file} contains {expect_reason} but the file {test_path} doesn't exist.")
                else:
                    content = test_path.read_text()
                    test_sub_cmd_count = content.count("fxutil.TestOneShotSubcommand(")
                    test_one_shot_count = content.count("fxutil.TestOneShot(")
                    test_run_count = content.count("fxutil.TestRun(")
                    if one_shot_count > test_sub_cmd_count + test_one_shot_count:
                        errors.append(
                            f"The file {file} contains {one_shot_count} call(s) to `fxutil.OneShot`"
                            + f" but {test_path} contains only {test_sub_cmd_count} call(s) to `fxutil.TestOneShotSubcommand`"
                            + f" and {test_one_shot_count} call(s) to `fxutil.TestOneShot`"
                        )
                    if run_count > test_run_count:
                        errors.append(
                            f"The file {file} contains {run_count} call(s) to `fxutil.Run`"
                            + f" but {test_path} contains only {test_run_count} call(s) to `fxutil.TestRun`"
                        )
    if len(errors) > 0:
        msg = '\n'.join(errors)
        raise Exit(f"Missings tests: {msg}")<|MERGE_RESOLUTION|>--- conflicted
+++ resolved
@@ -432,12 +432,8 @@
             if str(file).endswith("_test.go"):
                 continue
 
-<<<<<<< HEAD
-            if "cmd/agentless-scanner/main.go" in str(file):
-=======
             excluded_cmds = ["agentless-scanner"]
             if file.parts[0] == "cmd" and file.parts[1] in excluded_cmds:
->>>>>>> c1bc82f0
                 continue
 
             one_shot_count = file.read_text().count("fxutil.OneShot(")
