--- conflicted
+++ resolved
@@ -58,12 +58,7 @@
     "zk",
     "zlib",
     "zstd",
-<<<<<<< HEAD
-    "test",  # used for unit-tests
-    "goexperiment.systemcrypto",  # used for FIPS mode
     "checks_agent",  # used for configuring the checks agent config model
-=======
->>>>>>> 4c272a6d
 }
 
 ### Tag inclusion lists
