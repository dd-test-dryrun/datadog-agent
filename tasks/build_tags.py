--- conflicted
+++ resolved
@@ -86,11 +86,8 @@
     "kubeapiserver",
     "kubelet",
     "netcgo",
-<<<<<<< HEAD
-=======
     "nvml",
     "oracle",
->>>>>>> 3a1a567e
     "orchestrator",
     "otlp",
     "podman",
@@ -330,19 +327,11 @@
         "lint": DOGSTATSD_TAGS.union(UNIT_TEST_TAGS).difference(UNIT_TEST_EXCLUDE_TAGS),
         "unit-tests": DOGSTATSD_TAGS.union(UNIT_TEST_TAGS).difference(UNIT_TEST_EXCLUDE_TAGS),
     },
-<<<<<<< HEAD
     AgentFlavor.checks: {
         "agent": CHECKS_AGENT_TAGS,
         "lint": CHECKS_AGENT_TAGS.union(UNIT_TEST_TAGS).difference(UNIT_TEST_EXCLUDE_TAGS),
         "unit-tests": CHECKS_AGENT_TAGS.union(UNIT_TEST_TAGS).difference(UNIT_TEST_EXCLUDE_TAGS),
     },
-    AgentFlavor.fips: {
-        "agent": FIPS_AGENT_TAGS,
-        "lint": FIPS_AGENT_TAGS.union(UNIT_TEST_TAGS).difference(UNIT_TEST_EXCLUDE_TAGS),
-        "unit-tests": FIPS_AGENT_TAGS.union(UNIT_TEST_TAGS).difference(UNIT_TEST_EXCLUDE_TAGS),
-    },
-=======
->>>>>>> 3a1a567e
 }
 
 
