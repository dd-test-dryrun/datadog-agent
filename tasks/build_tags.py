"""
Utilities to manage build tags
"""

# TODO: check if we really need the typing import.
# Recent versions of Python should be able to use dict and list directly in type hints,
# so we only need to check that we don't run this code with old Python versions.
from __future__ import annotations

import os
import sys

from invoke import task

from tasks.flavor import AgentFlavor

# ALL_TAGS lists all available build tags.
# Used to remove unknown tags from provided tag lists.
ALL_TAGS = {
    "clusterchecks",
    "consul",
    "containerd",
    # Disables dynamic plugins in containerd v1, which removes the import to std "plugin" package on Linux amd64,
    # which makes the agent significantly smaller.
    # This can be removed when we start using containerd v2.1 or later.
    "no_dynamic_plugins",
    "cri",
    "crio",
    "datadog.no_waf",
    "docker",
    "ec2",
    "etcd",
    "fargateprocess",
    "goexperiment.systemcrypto",  # used for FIPS mode
    "jetson",
    "jmx",
    "kubeapiserver",
    "kubelet",
    "linux_bpf",
    "netcgo",  # Force the use of the CGO resolver. This will also have the effect of making the binary non-static
    "netgo",
    "npm",
    "oracle",
    "orchestrator",
    "osusergo",
    "otlp",
    "pcap",  # used by system-probe to compile packet filters using google/gopacket/pcap, which requires cgo to link libpcap
    "podman",
    "python",
    "requirefips",  # used for Linux FIPS mode to avoid having to set GOFIPS
    "sds",
    "serverless",
    "systemd",
    "test",  # used for unit-tests
    "trivy",
    "wmi",
    "zk",
    "zlib",
    "zstd",
}

### Tag inclusion lists

# AGENT_TAGS lists the tags needed when building the agent.
AGENT_TAGS = {
    "consul",
    "containerd",
    "no_dynamic_plugins",
    "cri",
    "crio",
    "datadog.no_waf",
    "docker",
    "ec2",
    "etcd",
    "jetson",
    "jmx",
    "kubeapiserver",
    "kubelet",
    "netcgo",
    "oracle",
    "orchestrator",
    "otlp",
    "podman",
    "python",
    "systemd",
    "trivy",
    "zk",
    "zlib",
    "zstd",
}

# AGENT_HEROKU_TAGS lists the tags for Heroku agent build
AGENT_HEROKU_TAGS = AGENT_TAGS.difference(
    {
        "containerd",
        "no_dynamic_plugins",
        "cri",
        "crio",
        "docker",
        "ec2",
        "jetson",
        "kubeapiserver",
        "kubelet",
        "oracle",
        "orchestrator",
        "podman",
        "systemd",
        "trivy",
    }
)

FIPS_AGENT_TAGS = AGENT_TAGS.union({"goexperiment.systemcrypto", "requirefips"})

# CLUSTER_AGENT_TAGS lists the tags needed when building the cluster-agent
CLUSTER_AGENT_TAGS = {"clusterchecks", "datadog.no_waf", "kubeapiserver", "orchestrator", "zlib", "zstd", "ec2"}

# CLUSTER_AGENT_CLOUDFOUNDRY_TAGS lists the tags needed when building the cloudfoundry cluster-agent
CLUSTER_AGENT_CLOUDFOUNDRY_TAGS = {"clusterchecks"}

# DOGSTATSD_TAGS lists the tags needed when building dogstatsd
DOGSTATSD_TAGS = {"containerd", "no_dynamic_plugins", "docker", "kubelet", "podman", "zlib", "zstd"}

# IOT_AGENT_TAGS lists the tags needed when building the IoT agent
IOT_AGENT_TAGS = {"jetson", "otlp", "systemd", "zlib", "zstd"}

# KA_AGENT_TAGS lists the tags needed when building the Kernel agent
KA_AGENT_TAGS = {"zlib", "zstd", "docker", "kubelet"}

# LOGS_AGENT_TAGS lists the tags needed when building the Logs agent
LOGS_AGENT_TAGS = {"docker", "kubelet"}

# CHECKS_AGENT_TAGS lists the tags needed when building the Logs agent
CHECKS_AGENT_TAGS = {"zlib", "zstd", "python"}

# INSTALLER_TAGS lists the tags needed when building the installer
INSTALLER_TAGS = {"docker", "ec2", "kubelet"}

# PROCESS_AGENT_TAGS lists the tags necessary to build the process-agent
PROCESS_AGENT_TAGS = {
    "containerd",
    "no_dynamic_plugins",
    "cri",
    "crio",
    "datadog.no_waf",
    "ec2",
    "docker",
    "fargateprocess",
    "kubelet",
    "netcgo",
    "podman",
    "zlib",
    "zstd",
}

# PROCESS_AGENT_HEROKU_TAGS lists the tags necessary to build the process-agent for Heroku
PROCESS_AGENT_HEROKU_TAGS = {
    "datadog.no_waf",
    "fargateprocess",
    "netcgo",
    "zlib",
    "zstd",
}

# SECURITY_AGENT_TAGS lists the tags necessary to build the security agent
SECURITY_AGENT_TAGS = {
    "netcgo",
    "datadog.no_waf",
    "docker",
    "zlib",
    "zstd",
    "kubelet",
    "ec2",
}

# SERVERLESS_TAGS lists the tags necessary to build serverless
SERVERLESS_TAGS = {"serverless", "otlp"}

# SYSTEM_PROBE_TAGS lists the tags necessary to build system-probe
SYSTEM_PROBE_TAGS = {
    "datadog.no_waf",
    "no_dynamic_plugins",
    "ec2",
    "linux_bpf",
    "netcgo",
    "npm",
    "pcap",
    "trivy",
    "zlib",
    "zstd",
}

# TRACE_AGENT_TAGS lists the tags that have to be added when the trace-agent
TRACE_AGENT_TAGS = {
    "docker",
    "containerd",
    "no_dynamic_plugins",
    "datadog.no_waf",
    "kubeapiserver",
    "kubelet",
    "otlp",
    "netcgo",
    "podman",
}

# TRACE_AGENT_HEROKU_TAGS lists the tags necessary to build the trace-agent for Heroku
TRACE_AGENT_HEROKU_TAGS = TRACE_AGENT_TAGS.difference(
    {
        "containerd",
        "no_dynamic_plugins",
        "docker",
        "kubeapiserver",
        "kubelet",
        "podman",
    }
)

CWS_INSTRUMENTATION_TAGS = {"netgo", "osusergo"}

# AGENT_TEST_TAGS lists the tags that have to be added to run tests
AGENT_TEST_TAGS = AGENT_TAGS.union({"clusterchecks"})


### Tag exclusion lists

# List of tags to always remove when not building on Linux
LINUX_ONLY_TAGS = {"netcgo", "systemd", "jetson", "linux_bpf", "pcap", "podman", "trivy"}

# List of tags to always remove when building on Windows
WINDOWS_EXCLUDE_TAGS = {"linux_bpf", "requirefips"}

# List of tags to always remove when building on Darwin/macOS
DARWIN_EXCLUDED_TAGS = {"docker", "containerd", "no_dynamic_plugins", "cri", "crio"}

# Unit test build tags
UNIT_TEST_TAGS = {"test"}

# List of tags to always remove when running unit tests
UNIT_TEST_EXCLUDE_TAGS = {"datadog.no_waf", "pcap"}

# Build type: maps flavor to build tags map
build_tags = {
    AgentFlavor.base: {
        # Build setups
        "agent": AGENT_TAGS,
        "cluster-agent": CLUSTER_AGENT_TAGS,
        "cluster-agent-cloudfoundry": CLUSTER_AGENT_CLOUDFOUNDRY_TAGS,
        "dogstatsd": DOGSTATSD_TAGS,
        "installer": INSTALLER_TAGS,
        "process-agent": PROCESS_AGENT_TAGS,
        "security-agent": SECURITY_AGENT_TAGS,
        "serverless": SERVERLESS_TAGS,
        "system-probe": SYSTEM_PROBE_TAGS,
        "system-probe-unit-tests": SYSTEM_PROBE_TAGS.union(UNIT_TEST_TAGS).difference(UNIT_TEST_EXCLUDE_TAGS),
        "trace-agent": TRACE_AGENT_TAGS,
        "cws-instrumentation": CWS_INSTRUMENTATION_TAGS,
        # Test setups
        "test": AGENT_TEST_TAGS.union(UNIT_TEST_TAGS).difference(UNIT_TEST_EXCLUDE_TAGS),
        "lint": AGENT_TEST_TAGS.union(PROCESS_AGENT_TAGS).union(UNIT_TEST_TAGS).difference(UNIT_TEST_EXCLUDE_TAGS),
        "unit-tests": AGENT_TEST_TAGS.union(PROCESS_AGENT_TAGS)
        .union(UNIT_TEST_TAGS)
        .difference(UNIT_TEST_EXCLUDE_TAGS),
    },
    AgentFlavor.heroku: {
        "agent": AGENT_HEROKU_TAGS,
        "process-agent": PROCESS_AGENT_HEROKU_TAGS,
        "trace-agent": TRACE_AGENT_HEROKU_TAGS,
        "lint": AGENT_HEROKU_TAGS.union(UNIT_TEST_TAGS).difference(UNIT_TEST_EXCLUDE_TAGS),
        "unit-tests": AGENT_HEROKU_TAGS.union(UNIT_TEST_TAGS).difference(UNIT_TEST_EXCLUDE_TAGS),
    },
    AgentFlavor.iot: {
        "agent": IOT_AGENT_TAGS,
        "lint": IOT_AGENT_TAGS.union(UNIT_TEST_TAGS).difference(UNIT_TEST_EXCLUDE_TAGS),
        "unit-tests": IOT_AGENT_TAGS.union(UNIT_TEST_TAGS).difference(UNIT_TEST_EXCLUDE_TAGS),
    },
    AgentFlavor.dogstatsd: {
        "dogstatsd": DOGSTATSD_TAGS,
        "system-tests": AGENT_TAGS,
        "lint": DOGSTATSD_TAGS.union(UNIT_TEST_TAGS).difference(UNIT_TEST_EXCLUDE_TAGS),
        "unit-tests": DOGSTATSD_TAGS.union(UNIT_TEST_TAGS).difference(UNIT_TEST_EXCLUDE_TAGS),
    },
<<<<<<< HEAD
    AgentFlavor.ka: {
        "agent": KA_AGENT_TAGS,
        "lint": KA_AGENT_TAGS.union(UNIT_TEST_TAGS).difference(UNIT_TEST_EXCLUDE_TAGS),
        "unit-tests": KA_AGENT_TAGS.union(UNIT_TEST_TAGS).difference(UNIT_TEST_EXCLUDE_TAGS),
    },
    AgentFlavor.logs: {
        "agent": LOGS_AGENT_TAGS,
        "lint": LOGS_AGENT_TAGS.union(UNIT_TEST_TAGS).difference(UNIT_TEST_EXCLUDE_TAGS),
        "unit-tests": LOGS_AGENT_TAGS.union(UNIT_TEST_TAGS).difference(UNIT_TEST_EXCLUDE_TAGS),
    },
    AgentFlavor.checks: {
        "agent": CHECKS_AGENT_TAGS,
        "lint": CHECKS_AGENT_TAGS.union(UNIT_TEST_TAGS).difference(UNIT_TEST_EXCLUDE_TAGS),
        "unit-tests": CHECKS_AGENT_TAGS.union(UNIT_TEST_TAGS).difference(UNIT_TEST_EXCLUDE_TAGS),
=======
    AgentFlavor.fips: {
        "agent": FIPS_AGENT_TAGS,
        "lint": FIPS_AGENT_TAGS.union(UNIT_TEST_TAGS).difference(UNIT_TEST_EXCLUDE_TAGS),
        "unit-tests": FIPS_AGENT_TAGS.union(UNIT_TEST_TAGS).difference(UNIT_TEST_EXCLUDE_TAGS),
>>>>>>> c7e3d4e5
    },
}


def compute_build_tags_for_flavor(
    build: str,
    build_include: str | None,
    build_exclude: str | None,
    flavor: AgentFlavor = AgentFlavor.base,
    include_sds: bool = False,
):
    """
    Given a flavor, an architecture, a list of tags to include and exclude, get the final list
    of tags that should be applied.
    If the list of build tags to include is empty, take the default list of build tags for
    the flavor or arch. Otherwise, use the list of build tags to include, minus incompatible tags
    for the given architecture.

    Then, remove from these the provided list of tags to exclude.
    """
    build_include = (
        get_default_build_tags(build=build, flavor=flavor)
        if build_include is None
        else filter_incompatible_tags(build_include.split(","))
    )

    build_exclude = [] if build_exclude is None else build_exclude.split(",")

    list = get_build_tags(build_include, build_exclude)

    if include_sds:
        list.append("sds")

    return list


@task
def print_default_build_tags(_, build="agent", flavor=AgentFlavor.base.name, platform: str | None = None):
    """
    Build the default list of tags based on the build type and platform.
    Prints as comma separated list suitable for go tooling (eg, gopls, govulncheck)

    The container integrations are currently only supported on Linux, disabling on
    the Windows and Darwin builds.
    """

    try:
        flavor = AgentFlavor[flavor]
    except KeyError:
        flavorOptions = [flavor.name for flavor in AgentFlavor]
        print(f"'{flavor}' does not correspond to an agent flavor. Options: {flavorOptions}")
        exit(1)

    print(",".join(sorted(get_default_build_tags(build=build, flavor=flavor, platform=platform))))


def get_default_build_tags(build="agent", flavor=AgentFlavor.base, platform: str | None = None):
    """
    Build the default list of tags based on the build type and current platform.

    The container integrations are currently only supported on Linux, disabling on
    the Windows and Darwin builds.
    """
    platform = platform or sys.platform
    include = build_tags[flavor].get(build)
    if include is None:
        print("Warning: unrecognized build type, no build tags included.", file=sys.stderr)
        include = set()

    return sorted(filter_incompatible_tags(include, platform=platform))


def filter_incompatible_tags(include, platform=sys.platform):
    """
    Filter out tags incompatible with the platform.
    include can be a list or a set.
    """

    exclude = set()
    if not platform.startswith("linux"):
        exclude = exclude.union(LINUX_ONLY_TAGS)

    if platform == "win32" or os.getenv("GOOS") == "windows":
        include = include.union(["wmi"])
        exclude = exclude.union(WINDOWS_EXCLUDE_TAGS)

    if platform == "darwin":
        exclude = exclude.union(DARWIN_EXCLUDED_TAGS)

    return get_build_tags(include, exclude)


def get_build_tags(include, exclude):
    """
    Build the list of tags based on inclusions and exclusions passed through
    the command line
    include and exclude can be lists or sets.
    """
    # Convert parameters to sets
    include = set(include)
    exclude = set(exclude)

    # filter out unrecognised tags
    known_include = ALL_TAGS.intersection(include)
    unknown_include = include - known_include
    for tag in unknown_include:
        print(f"Warning: unknown build tag '{tag}' was filtered out from included tags list.", file=sys.stderr)

    known_exclude = ALL_TAGS.intersection(exclude)
    unknown_exclude = exclude - known_exclude
    for tag in unknown_exclude:
        print(f"Warning: unknown build tag '{tag}' was filtered out from excluded tags list.", file=sys.stderr)

    return list(known_include - known_exclude)


@task
def audit_tag_impact(ctx, build_exclude=None, csv=False):
    """
    Measure each tag's contribution to the binary size
    """
    build_exclude = [] if build_exclude is None else build_exclude.split(",")

    tags_to_audit = ALL_TAGS.difference(set(build_exclude)).difference(set(IOT_AGENT_TAGS))

    max_size = _compute_build_size(ctx, build_exclude=','.join(build_exclude))
    print(f"size with all tags is {max_size / 1000} kB")

    iot_agent_size = _compute_build_size(ctx, flavor=AgentFlavor.iot)
    print(f"iot agent size is {iot_agent_size / 1000} kB\n")

    report = {"unaccounted": max_size - iot_agent_size, "iot_agent": iot_agent_size}

    for tag in tags_to_audit:
        exclude_string = ','.join(build_exclude + [tag])
        size = _compute_build_size(ctx, build_exclude=exclude_string)
        delta = max_size - size
        print(f"tag {tag} adds {delta / 1000} kB (excludes: {exclude_string})")
        report[tag] = delta
        report["unaccounted"] -= delta

    if csv:
        print("\nCSV output in bytes:")
        for k, v in report.items():
            print(f"{k};{v}")


def _compute_build_size(ctx, build_exclude=None, flavor=AgentFlavor.base):
    import os

    from .agent import build as agent_build

    agent_build(ctx, build_exclude=build_exclude, skip_assets=True, flavor=flavor)

    statinfo = os.stat('bin/agent/agent')
    return statinfo.st_size


def compute_config_build_tags(targets="all", build_include=None, build_exclude=None, flavor=AgentFlavor.base.name):
    flavor = AgentFlavor[flavor]

    if targets == "all":
        targets = build_tags[flavor].keys()
    else:
        targets = targets.split(",")
        if not set(targets).issubset(build_tags[flavor]):
            print("Must choose valid targets. Valid targets are:")
            print(f'{", ".join(build_tags[flavor].keys())}')
            exit(1)

    if build_include is None:
        build_include = []
        for target in targets:
            build_include.extend(get_default_build_tags(build=target, flavor=flavor))
    else:
        build_include = filter_incompatible_tags(build_include.split(","))

    build_exclude = [] if build_exclude is None else build_exclude.split(",")
    use_tags = get_build_tags(build_include, build_exclude)
    return use_tags


def add_fips_tags(tags: list[str], fips_mode: bool) -> list[str]:
    is_windows_build = sys.platform == 'win32' or os.getenv("GOOS") == "windows"
    if fips_mode:
        tags.append("goexperiment.systemcrypto")
    if fips_mode and not is_windows_build:
        tags.append("requirefips")
    return tags<|MERGE_RESOLUTION|>--- conflicted
+++ resolved
@@ -278,7 +278,6 @@
         "lint": DOGSTATSD_TAGS.union(UNIT_TEST_TAGS).difference(UNIT_TEST_EXCLUDE_TAGS),
         "unit-tests": DOGSTATSD_TAGS.union(UNIT_TEST_TAGS).difference(UNIT_TEST_EXCLUDE_TAGS),
     },
-<<<<<<< HEAD
     AgentFlavor.ka: {
         "agent": KA_AGENT_TAGS,
         "lint": KA_AGENT_TAGS.union(UNIT_TEST_TAGS).difference(UNIT_TEST_EXCLUDE_TAGS),
@@ -293,12 +292,11 @@
         "agent": CHECKS_AGENT_TAGS,
         "lint": CHECKS_AGENT_TAGS.union(UNIT_TEST_TAGS).difference(UNIT_TEST_EXCLUDE_TAGS),
         "unit-tests": CHECKS_AGENT_TAGS.union(UNIT_TEST_TAGS).difference(UNIT_TEST_EXCLUDE_TAGS),
-=======
+    },
     AgentFlavor.fips: {
         "agent": FIPS_AGENT_TAGS,
         "lint": FIPS_AGENT_TAGS.union(UNIT_TEST_TAGS).difference(UNIT_TEST_EXCLUDE_TAGS),
         "unit-tests": FIPS_AGENT_TAGS.union(UNIT_TEST_TAGS).difference(UNIT_TEST_EXCLUDE_TAGS),
->>>>>>> c7e3d4e5
     },
 }
 
