"""
Utilities to manage build tags
"""

# TODO: check if we really need the typing import.
# Recent versions of Python should be able to use dict and list directly in type hints,
# so we only need to check that we don't run this code with old Python versions.
from __future__ import annotations

import sys

from invoke import task

from tasks.flavor import AgentFlavor

# ALL_TAGS lists all available build tags.
# Used to remove unknown tags from provided tag lists.
ALL_TAGS = {
    "apm",
    "clusterchecks",
    "consul",
    "containerd",
    "cri",
    "crio",
    "docker",
    "datadog.no_waf",
    "ec2",
    "etcd",
    "fargateprocess",
    "gce",
    "jmx",
    "jetson",
    "kubeapiserver",
    "kubelet",
    "linux_bpf",
    "netcgo",  # Force the use of the CGO resolver. This will also have the effect of making the binary non-static
    "npm",
    "oracle",
    "orchestrator",
    "otlp",
    "pcap",  # used by system-probe to compile packet filters using google/gopacket/pcap, which requires cgo to link libpcap
    "podman",
    "process",
    "python",
    "remotewmonly",  # used when you want to use only the remote workloadmeta store without importing all dependencies of local collectors
    "sds",
    "serverless",
    "systemd",
    "trivy",
    "wmi",
    "zk",
    "zlib",
    "zstd",
    "test",  # used for unit-tests
}

### Tag inclusion lists

# AGENT_TAGS lists the tags needed when building the agent.
AGENT_TAGS = {
    "apm",
    "consul",
    "containerd",
    "cri",
    "crio",
    "datadog.no_waf",
    "docker",
    "ec2",
    "etcd",
    "gce",
    "jetson",
    "jmx",
    "kubeapiserver",
    "kubelet",
    "netcgo",
    "oracle",
    "orchestrator",
    "otlp",
    "podman",
    "process",
    "python",
    "systemd",
    "trivy",
    "zk",
    "zlib",
    "zstd",
}

# AGENT_HEROKU_TAGS lists the tags for Heroku agent build
AGENT_HEROKU_TAGS = AGENT_TAGS.difference(
    {
        "containerd",
        "cri",
        "crio",
        "docker",
        "ec2",
        "jetson",
        "kubeapiserver",
        "kubelet",
        "oracle",
        "orchestrator",
        "podman",
        "systemd",
        "trivy",
    }
)

# CLUSTER_AGENT_TAGS lists the tags needed when building the cluster-agent
CLUSTER_AGENT_TAGS = {"clusterchecks", "datadog.no_waf", "kubeapiserver", "orchestrator", "zlib", "zstd", "ec2", "gce"}

# CLUSTER_AGENT_CLOUDFOUNDRY_TAGS lists the tags needed when building the cloudfoundry cluster-agent
CLUSTER_AGENT_CLOUDFOUNDRY_TAGS = {"clusterchecks"}

# DOGSTATSD_TAGS lists the tags needed when building dogstatsd
DOGSTATSD_TAGS = {"containerd", "docker", "kubelet", "podman", "zlib", "zstd"}

# IOT_AGENT_TAGS lists the tags needed when building the IoT agent
IOT_AGENT_TAGS = {"jetson", "otlp", "systemd", "zlib", "zstd"}

<<<<<<< HEAD
# KA_AGENT_TAGS lists the tags needed when building the Kernel agent
KA_AGENT_TAGS = {"zlib", "zstd", "docker", "kubelet"}

# LOGS_AGENT_TAGS lists the tags needed when building the Logs agent
LOGS_AGENT_TAGS = {"docker", "kubelet"}

# CHECKS_AGENT_TAGS lists the tags needed when building the Logs agent
CHECKS_AGENT_TAGS = {"zlib", "zstd", "python"}
=======
# INSTALLER_TAGS lists the tags needed when building the installer
INSTALLER_TAGS = {"docker", "ec2", "gce", "kubelet"}
>>>>>>> 188e19d3

# PROCESS_AGENT_TAGS lists the tags necessary to build the process-agent
PROCESS_AGENT_TAGS = AGENT_TAGS.union({"fargateprocess"}).difference({"otlp", "python", "trivy"})

# PROCESS_AGENT_HEROKU_TAGS lists the tags necessary to build the process-agent for Heroku
PROCESS_AGENT_HEROKU_TAGS = PROCESS_AGENT_TAGS.difference(
    {
        "containerd",
        "cri",
        "crio",
        "docker",
        "ec2",
        "jetson",
        "kubeapiserver",
        "kubelet",
        "orchestrator",
        "podman",
        "systemd",
    }
)

# SECURITY_AGENT_TAGS lists the tags necessary to build the security agent
SECURITY_AGENT_TAGS = {
    "netcgo",
    "datadog.no_waf",
    "docker",
    "containerd",
    "kubeapiserver",
    "kubelet",
    "podman",
    "zlib",
    "zstd",
    "ec2",
}

# SERVERLESS_TAGS lists the tags necessary to build serverless
SERVERLESS_TAGS = {"serverless", "otlp"}

# SYSTEM_PROBE_TAGS lists the tags necessary to build system-probe
SYSTEM_PROBE_TAGS = AGENT_TAGS.union({"linux_bpf", "npm", "pcap", "remotewmonly"}).difference({"python", "systemd"})

# TRACE_AGENT_TAGS lists the tags that have to be added when the trace-agent
TRACE_AGENT_TAGS = {"docker", "containerd", "datadog.no_waf", "kubeapiserver", "kubelet", "otlp", "netcgo", "podman"}

# TRACE_AGENT_HEROKU_TAGS lists the tags necessary to build the trace-agent for Heroku
TRACE_AGENT_HEROKU_TAGS = TRACE_AGENT_TAGS.difference(
    {
        "containerd",
        "docker",
        "kubeapiserver",
        "kubelet",
        "podman",
    }
)

# AGENT_TEST_TAGS lists the tags that have to be added to run tests
AGENT_TEST_TAGS = AGENT_TAGS.union({"clusterchecks"})


### Tag exclusion lists

# List of tags to always remove when not building on Linux
LINUX_ONLY_TAGS = {"netcgo", "systemd", "jetson", "linux_bpf", "pcap", "podman", "trivy"}

# List of tags to always remove when building on Windows
WINDOWS_EXCLUDE_TAGS = {"linux_bpf"}

# List of tags to always remove when building on Darwin/macOS
DARWIN_EXCLUDED_TAGS = {"docker", "containerd", "cri", "crio"}

# Unit test build tags
UNIT_TEST_TAGS = {"test"}

# List of tags to always remove when running unit tests
UNIT_TEST_EXCLUDE_TAGS = {"datadog.no_waf", "pcap"}

# Build type: maps flavor to build tags map
build_tags = {
    AgentFlavor.base: {
        # Build setups
        "agent": AGENT_TAGS,
        "cluster-agent": CLUSTER_AGENT_TAGS,
        "cluster-agent-cloudfoundry": CLUSTER_AGENT_CLOUDFOUNDRY_TAGS,
        "dogstatsd": DOGSTATSD_TAGS,
        "installer": INSTALLER_TAGS,
        "process-agent": PROCESS_AGENT_TAGS,
        "security-agent": SECURITY_AGENT_TAGS,
        "serverless": SERVERLESS_TAGS,
        "system-probe": SYSTEM_PROBE_TAGS,
        "system-probe-unit-tests": SYSTEM_PROBE_TAGS.union(UNIT_TEST_TAGS).difference(UNIT_TEST_EXCLUDE_TAGS),
        "trace-agent": TRACE_AGENT_TAGS,
        # Test setups
        "test": AGENT_TEST_TAGS.union(UNIT_TEST_TAGS).difference(UNIT_TEST_EXCLUDE_TAGS),
        "lint": AGENT_TEST_TAGS.union(PROCESS_AGENT_TAGS).union(UNIT_TEST_TAGS).difference(UNIT_TEST_EXCLUDE_TAGS),
        "unit-tests": AGENT_TEST_TAGS.union(PROCESS_AGENT_TAGS)
        .union(UNIT_TEST_TAGS)
        .difference(UNIT_TEST_EXCLUDE_TAGS),
    },
    AgentFlavor.heroku: {
        "agent": AGENT_HEROKU_TAGS,
        "process-agent": PROCESS_AGENT_HEROKU_TAGS,
        "trace-agent": TRACE_AGENT_HEROKU_TAGS,
        "lint": AGENT_HEROKU_TAGS.union(UNIT_TEST_TAGS).difference(UNIT_TEST_EXCLUDE_TAGS),
        "unit-tests": AGENT_HEROKU_TAGS.union(UNIT_TEST_TAGS).difference(UNIT_TEST_EXCLUDE_TAGS),
    },
    AgentFlavor.iot: {
        "agent": IOT_AGENT_TAGS,
        "lint": IOT_AGENT_TAGS.union(UNIT_TEST_TAGS).difference(UNIT_TEST_EXCLUDE_TAGS),
        "unit-tests": IOT_AGENT_TAGS.union(UNIT_TEST_TAGS).difference(UNIT_TEST_EXCLUDE_TAGS),
    },
    AgentFlavor.dogstatsd: {
        "dogstatsd": DOGSTATSD_TAGS,
        "system-tests": AGENT_TAGS,
        "lint": DOGSTATSD_TAGS.union(UNIT_TEST_TAGS).difference(UNIT_TEST_EXCLUDE_TAGS),
        "unit-tests": DOGSTATSD_TAGS.union(UNIT_TEST_TAGS).difference(UNIT_TEST_EXCLUDE_TAGS),
    },
    AgentFlavor.ka: {
        "agent": KA_AGENT_TAGS,
        "lint": KA_AGENT_TAGS.union(UNIT_TEST_TAGS).difference(UNIT_TEST_EXCLUDE_TAGS),
        "unit-tests": KA_AGENT_TAGS.union(UNIT_TEST_TAGS).difference(UNIT_TEST_EXCLUDE_TAGS),
    },
    AgentFlavor.logs: {
        "agent": LOGS_AGENT_TAGS,
        "lint": LOGS_AGENT_TAGS.union(UNIT_TEST_TAGS).difference(UNIT_TEST_EXCLUDE_TAGS),
        "unit-tests": LOGS_AGENT_TAGS.union(UNIT_TEST_TAGS).difference(UNIT_TEST_EXCLUDE_TAGS),
    },
    AgentFlavor.checks: {
        "agent": CHECKS_AGENT_TAGS,
        "lint": CHECKS_AGENT_TAGS.union(UNIT_TEST_TAGS).difference(UNIT_TEST_EXCLUDE_TAGS),
        "unit-tests": CHECKS_AGENT_TAGS.union(UNIT_TEST_TAGS).difference(UNIT_TEST_EXCLUDE_TAGS),
    },
}


def compute_build_tags_for_flavor(
    build: str,
    build_include: str | None,
    build_exclude: str | None,
    flavor: AgentFlavor = AgentFlavor.base,
    include_sds: bool = False,
):
    """
    Given a flavor, an architecture, a list of tags to include and exclude, get the final list
    of tags that should be applied.
    If the list of build tags to include is empty, take the default list of build tags for
    the flavor or arch. Otherwise, use the list of build tags to include, minus incompatible tags
    for the given architecture.

    Then, remove from these the provided list of tags to exclude.
    """
    build_include = (
        get_default_build_tags(build=build, flavor=flavor)
        if build_include is None
        else filter_incompatible_tags(build_include.split(","))
    )

    build_exclude = [] if build_exclude is None else build_exclude.split(",")

    list = get_build_tags(build_include, build_exclude)

    if include_sds:
        list.append("sds")

    return list


@task
def print_default_build_tags(_, build="agent", flavor=AgentFlavor.base.name, platform: str | None = None):
    """
    Build the default list of tags based on the build type and platform.
    Prints as comma separated list suitable for go tooling (eg, gopls, govulncheck)

    The container integrations are currently only supported on Linux, disabling on
    the Windows and Darwin builds.
    """

    try:
        flavor = AgentFlavor[flavor]
    except KeyError:
        flavorOptions = [flavor.name for flavor in AgentFlavor]
        print(f"'{flavor}' does not correspond to an agent flavor. Options: {flavorOptions}")
        exit(1)

    print(",".join(sorted(get_default_build_tags(build=build, flavor=flavor, platform=platform))))


def get_default_build_tags(build="agent", flavor=AgentFlavor.base, platform: str | None = None):
    """
    Build the default list of tags based on the build type and current platform.

    The container integrations are currently only supported on Linux, disabling on
    the Windows and Darwin builds.
    """
    platform = platform or sys.platform
    include = build_tags[flavor].get(build)
    if include is None:
        print("Warning: unrecognized build type, no build tags included.", file=sys.stderr)
        include = set()

    return sorted(filter_incompatible_tags(include, platform=platform))


def filter_incompatible_tags(include, platform=sys.platform):
    """
    Filter out tags incompatible with the platform.
    include can be a list or a set.
    """

    exclude = set()
    if not platform.startswith("linux"):
        exclude = exclude.union(LINUX_ONLY_TAGS)

    if platform == "win32":
        include = include.union(["wmi"])
        exclude = exclude.union(WINDOWS_EXCLUDE_TAGS)

    if platform == "darwin":
        exclude = exclude.union(DARWIN_EXCLUDED_TAGS)

    return get_build_tags(include, exclude)


def get_build_tags(include, exclude):
    """
    Build the list of tags based on inclusions and exclusions passed through
    the command line
    include and exclude can be lists or sets.
    """
    # Convert parameters to sets
    include = set(include)
    exclude = set(exclude)

    # filter out unrecognised tags
    known_include = ALL_TAGS.intersection(include)
    unknown_include = include - known_include
    for tag in unknown_include:
        print(f"Warning: unknown build tag '{tag}' was filtered out from included tags list.", file=sys.stderr)

    known_exclude = ALL_TAGS.intersection(exclude)
    unknown_exclude = exclude - known_exclude
    for tag in unknown_exclude:
        print(f"Warning: unknown build tag '{tag}' was filtered out from excluded tags list.", file=sys.stderr)

    return list(known_include - known_exclude)


@task
def audit_tag_impact(ctx, build_exclude=None, csv=False):
    """
    Measure each tag's contribution to the binary size
    """
    build_exclude = [] if build_exclude is None else build_exclude.split(",")

    tags_to_audit = ALL_TAGS.difference(set(build_exclude)).difference(set(IOT_AGENT_TAGS))

    max_size = _compute_build_size(ctx, build_exclude=','.join(build_exclude))
    print(f"size with all tags is {max_size / 1000} kB")

    iot_agent_size = _compute_build_size(ctx, flavor=AgentFlavor.iot)
    print(f"iot agent size is {iot_agent_size / 1000} kB\n")

    report = {"unaccounted": max_size - iot_agent_size, "iot_agent": iot_agent_size}

    for tag in tags_to_audit:
        exclude_string = ','.join(build_exclude + [tag])
        size = _compute_build_size(ctx, build_exclude=exclude_string)
        delta = max_size - size
        print(f"tag {tag} adds {delta / 1000} kB (excludes: {exclude_string})")
        report[tag] = delta
        report["unaccounted"] -= delta

    if csv:
        print("\nCSV output in bytes:")
        for k, v in report.items():
            print(f"{k};{v}")


def _compute_build_size(ctx, build_exclude=None, flavor=AgentFlavor.base):
    import os

    from .agent import build as agent_build

    agent_build(ctx, build_exclude=build_exclude, skip_assets=True, flavor=flavor)

    statinfo = os.stat('bin/agent/agent')
    return statinfo.st_size


def compute_config_build_tags(targets="all", build_include=None, build_exclude=None, flavor=AgentFlavor.base.name):
    flavor = AgentFlavor[flavor]

    if targets == "all":
        targets = build_tags[flavor].keys()
    else:
        targets = targets.split(",")
        if not set(targets).issubset(build_tags[flavor]):
            print("Must choose valid targets. Valid targets are:")
            print(f'{", ".join(build_tags[flavor].keys())}')
            exit(1)

    if build_include is None:
        build_include = []
        for target in targets:
            build_include.extend(get_default_build_tags(build=target, flavor=flavor))
    else:
        build_include = filter_incompatible_tags(build_include.split(","))

    build_exclude = [] if build_exclude is None else build_exclude.split(",")
    use_tags = get_build_tags(build_include, build_exclude)
    return use_tags<|MERGE_RESOLUTION|>--- conflicted
+++ resolved
@@ -117,7 +117,6 @@
 # IOT_AGENT_TAGS lists the tags needed when building the IoT agent
 IOT_AGENT_TAGS = {"jetson", "otlp", "systemd", "zlib", "zstd"}
 
-<<<<<<< HEAD
 # KA_AGENT_TAGS lists the tags needed when building the Kernel agent
 KA_AGENT_TAGS = {"zlib", "zstd", "docker", "kubelet"}
 
@@ -126,10 +125,9 @@
 
 # CHECKS_AGENT_TAGS lists the tags needed when building the Logs agent
 CHECKS_AGENT_TAGS = {"zlib", "zstd", "python"}
-=======
+
 # INSTALLER_TAGS lists the tags needed when building the installer
 INSTALLER_TAGS = {"docker", "ec2", "gce", "kubelet"}
->>>>>>> 188e19d3
 
 # PROCESS_AGENT_TAGS lists the tags necessary to build the process-agent
 PROCESS_AGENT_TAGS = AGENT_TAGS.union({"fargateprocess"}).difference({"otlp", "python", "trivy"})
