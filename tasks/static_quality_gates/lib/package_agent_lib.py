--- conflicted
+++ resolved
@@ -9,13 +9,9 @@
     with tempfile.TemporaryDirectory() as extract_dir:
         extract_package(ctx=ctx, package_os=package_os, package_path=package_path, extract_dir=extract_dir)
         package_on_wire_size = file_size(path=package_path)
-<<<<<<< HEAD
-        package_on_disk_size = directory_size(ctx, path=extract_dir)
+        package_on_disk_size = directory_size(path=extract_dir)
         print(f"[DEBUG] call file_size({package_path}) -> {package_on_wire_size}")
         print(f"[DEBUG] call directory_size({extract_dir} -> {package_on_disk_size})")
-=======
-        package_on_disk_size = directory_size(path=extract_dir)
->>>>>>> b32ce5c6
 
         metric_handler.register_metric(gate_name, "current_on_wire_size", package_on_wire_size)
         metric_handler.register_metric(gate_name, "current_on_disk_size", package_on_disk_size)
