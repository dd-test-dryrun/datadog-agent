---
include:
  - .gitlab/.pre/include.yml
  - .gitlab/benchmarks/include.yml
  - .gitlab/binary_build/include.yml
  - .gitlab/check_deploy/check_deploy.yml
  - .gitlab/check_merge/do_not_merge.yml
  - .gitlab/choco_build/choco_build.yml
  - .gitlab/common/shared.yml
  - .gitlab/common/skip_ci_check.yml
  - .gitlab/common/test_infra_version.yml
  - .gitlab/container_build/include.yml
  - .gitlab/container_scan/container_scan.yml
  - .gitlab/deploy_containers/deploy_containers.yml
  - .gitlab/deploy_cws_instrumentation/deploy_cws_instrumentation.yml
  - .gitlab/deploy_dca/deploy_dca.yml
  - .gitlab/deploy_packages/include.yml
  - .gitlab/deps_build/deps_build.yml
  - .gitlab/deps_fetch/deps_fetch.yml
  - .gitlab/dev_container_deploy/include.yml
  - .gitlab/e2e/e2e.yml
  - .gitlab/e2e_install_packages/include.yml
  - .gitlab/e2e_pre_test/e2e_pre_test.yml
  - .gitlab/e2e_testing_deploy/e2e_deploy.yml
  - .gitlab/functional_test/include.yml
  - .gitlab/install_script_testing/install_script_testing.yml
  - .gitlab/integration_test/include.yml
  - .gitlab/internal_image_deploy/internal_image_deploy.yml
  - .gitlab/internal_kubernetes_deploy/include.yml
  - .gitlab/lint/include.yml
  - .gitlab/maintenance_jobs/include.yml
  - .gitlab/notify/notify.yml
  - .gitlab/package_build/include.yml
  - .gitlab/packaging/include.yml
  - .gitlab/package_deps_build/package_deps_build.yml
  - .gitlab/pkg_metrics/pkg_metrics.yml
  - .gitlab/post_rc_build/post_rc_tasks.yml
  - .gitlab/setup/setup.yml
  - .gitlab/source_test/include.yml
  - .gitlab/trigger_release/trigger_release.yml

default:
  retry:
    max: 2
    exit_codes:
      - 42
      - 101 # Failed to extract dependencies
    when:
      - runner_system_failure
      - stuck_or_timeout_failure
      - unknown_failure
      - api_failure
      - scheduler_failure
      - stale_schedule
      - data_integrity_failure

stages:
  - .pre
  - setup
  - maintenance_jobs
  - deps_build
  - deps_fetch
  - lint
  - source_test
  - source_test_stats
  - software_composition_analysis
  - binary_build
  - package_deps_build
  - kernel_matrix_testing_prepare
  - kernel_matrix_testing_system_probe
  - kernel_matrix_testing_security_agent
  - kernel_matrix_testing_cleanup
  - integration_test
  - benchmarks
  - package_build
  - packaging
  - pkg_metrics
  - container_build
  - container_scan
  - check_deploy
  - dev_container_deploy
  - deploy_containers
  - deploy_packages
  - deploy_cws_instrumentation
  - deploy_dca
  - choco_build
  - trigger_release
  - install_script_deploy
  - internal_image_deploy
  - e2e_deploy
  - install_script_testing
  - e2e_pre_test
  - e2e_init
  - e2e
  - e2e_cleanup
  - e2e_k8s
  - e2e_install_packages
  - functional_test
  - junit_upload
  - internal_kubernetes_deploy
  - post_rc_build
  - check_merge
  - notify

variables:
  # Directory in which we execute the omnibus build.
  # For an unknown reason, it does not go well with
  # a ruby dependency if we build directly into $CI_PROJECT_DIR/.omnibus
  OMNIBUS_BASE_DIR: /omnibus
  # Directory in which we put the artifacts after the build
  # Must be in $CI_PROJECT_DIR
  OMNIBUS_PACKAGE_DIR: $CI_PROJECT_DIR/omnibus/pkg/
  # Directory in which we put the SUSE artifacts after the SUSE build
  # Must be in $CI_PROJECT_DIR
  # RPM builds and SUSE RPM builds create artifacts with the same name.
  # To differentiate them, we put them in different folders. That also
  # avoids accidentally overwriting files when downloading artifacts from
  # both RPM and SUSE rpm jobs.
  OMNIBUS_PACKAGE_DIR_SUSE: $CI_PROJECT_DIR/omnibus/suse/pkg
  DD_AGENT_TESTING_DIR: $CI_PROJECT_DIR/test/new-e2e/tests
  STATIC_BINARIES_DIR: bin/static
  DOGSTATSD_BINARIES_DIR: bin/dogstatsd
  AGENT_BINARIES_DIR: bin/agent
  CLUSTER_AGENT_BINARIES_DIR: bin/datadog-cluster-agent
  CWS_INSTRUMENTATION_BINARIES_DIR: bin/cws-instrumentation
  CLUSTER_AGENT_CLOUDFOUNDRY_BINARIES_DIR: bin/datadog-cluster-agent-cloudfoundry
  SYSTEM_PROBE_BINARIES_DIR: bin/system-probe
  DEB_S3_BUCKET: apt.datad0g.com
  RPM_S3_BUCKET: yum.datad0g.com
  MACOS_S3_BUCKET: dd-agent-macostesting
  WIN_S3_BUCKET: dd-agent-mstesting
  PROCESS_S3_BUCKET: datad0g-process-agent
  BUCKET_BRANCH: dev # path inside the staging s3 buckets to release to: 'dev', 'nightly', 'oldnightly', 'beta' or 'stable'
  DEB_TESTING_S3_BUCKET: apttesting.datad0g.com
  RPM_TESTING_S3_BUCKET: yumtesting.datad0g.com
  INSTALLER_TESTING_S3_BUCKET: installtesting.datad0g.com
  WINDOWS_TESTING_S3_BUCKET_A6: pipelines/A6/$CI_PIPELINE_ID
  WINDOWS_TESTING_S3_BUCKET_A7: pipelines/A7/$CI_PIPELINE_ID
  WINDOWS_BUILDS_S3_BUCKET: $WIN_S3_BUCKET/builds
  WINDOWS_POWERSHELL_DIR: $CI_PROJECT_DIR/signed_scripts
  DEB_RPM_TESTING_BUCKET_BRANCH: testing # branch of the DEB_TESTING_S3_BUCKET and RPM_TESTING_S3_BUCKET repos to release to, 'testing'
  S3_CP_OPTIONS: --no-progress --region us-east-1 --sse AES256
  S3_CP_CMD: aws s3 cp $S3_CP_OPTIONS
  S3_ARTIFACTS_URI: s3://dd-ci-artefacts-build-stable/$CI_PROJECT_NAME/$CI_PIPELINE_ID
  S3_PROJECT_ARTIFACTS_URI: s3://dd-ci-artefacts-build-stable/$CI_PROJECT_NAME
  S3_PERMANENT_ARTIFACTS_URI: s3://dd-ci-persistent-artefacts-build-stable/$CI_PROJECT_NAME
  S3_SBOM_STORAGE_URI: s3://sbom-root-us1-ddbuild-io/$CI_PROJECT_NAME/$CI_PIPELINE_ID
  S3_RELEASE_ARTIFACTS_URI: s3://dd-release-artifacts/$CI_PROJECT_NAME/$CI_PIPELINE_ID
  S3_RELEASE_INSTALLER_ARTIFACTS_URI: s3://dd-release-artifacts/datadog-installer/$CI_PIPELINE_ID
  ## comment out both lines below (S3_OMNIBUS_CACHE_BUCKET and USE_S3_CACHING) to allow
  ## build to succeed with S3 caching disabled.
  S3_OMNIBUS_CACHE_BUCKET: dd-ci-datadog-agent-omnibus-cache-build-stable
  S3_OMNIBUS_GIT_CACHE_BUCKET: dd-ci-datadog-agent-omnibus-git-cache-build-stable
  USE_S3_CACHING: --omnibus-s3-cache
  # This value is not used on windows, a specific value is provided to
  # our build containers in the windows build jobs
  OMNIBUS_GIT_CACHE_DIR: /tmp/omnibus-git-cache
  ## comment out the line below to disable integration wheels cache
  INTEGRATION_WHEELS_CACHE_BUCKET: dd-agent-omnibus
  S3_DD_AGENT_OMNIBUS_LLVM_URI: s3://dd-agent-omnibus/llvm
  S3_DD_AGENT_OMNIBUS_BTFS_URI: s3://dd-agent-omnibus/btfs
  S3_DD_AGENT_OMNIBUS_JAVA_URI: s3://dd-agent-omnibus/openjdk
  BTFHUB_ARCHIVE_BRANCH: main
  GENERAL_ARTIFACTS_CACHE_BUCKET_URL: https://dd-agent-omnibus.s3.amazonaws.com
  S3_DSD6_URI: s3://dsd6-staging
  RELEASE_VERSION_6: nightly
  RELEASE_VERSION_7: nightly-a7

  # Build images versions
  # To use images from datadog-agent-buildimages dev branches, set the corresponding
  # SUFFIX variable to _test_only
  DATADOG_AGENT_BUILDIMAGES_SUFFIX: ""
<<<<<<< HEAD
  DATADOG_AGENT_BUILDIMAGES: v52805410-fffec1ad
  DATADOG_AGENT_WINBUILDIMAGES_SUFFIX: ""
  DATADOG_AGENT_WINBUILDIMAGES: v52805410-fffec1ad
  DATADOG_AGENT_ARMBUILDIMAGES_SUFFIX: ""
  DATADOG_AGENT_ARMBUILDIMAGES: v52805410-fffec1ad
  DATADOG_AGENT_SYSPROBE_BUILDIMAGES_SUFFIX: ""
  DATADOG_AGENT_SYSPROBE_BUILDIMAGES: v52805410-fffec1ad
  DATADOG_AGENT_BTF_GEN_BUILDIMAGES_SUFFIX: ""
  DATADOG_AGENT_BTF_GEN_BUILDIMAGES: v52805410-fffec1ad
  # New images to enable different version per image - not used yet
  CI_IMAGE_BTF_GEN: v52805410-fffec1ad
  CI_IMAGE_BTF_GEN_SUFFIX: ""
  CI_IMAGE_DEB_X64: v52805410-fffec1ad
  CI_IMAGE_DEB_X64_SUFFIX: ""
  CI_IMAGE_DEB_ARM64: v52805410-fffec1ad
  CI_IMAGE_DEB_ARM64_SUFFIX: ""
  CI_IMAGE_DEB_ARMHF: v52805410-fffec1ad
  CI_IMAGE_DEB_ARMHF_SUFFIX: ""
  CI_IMAGE_DD_AGENT_TESTING: v52805410-fffec1ad
  CI_IMAGE_DD_AGENT_TESTING_SUFFIX: ""
  CI_IMAGE_DOCKER_X64: v52805410-fffec1ad
  CI_IMAGE_DOCKER_X64_SUFFIX: ""
  CI_IMAGE_DOCKER_ARM64: v52805410-fffec1ad
  CI_IMAGE_DOCKER_ARM64_SUFFIX: ""
  CI_IMAGE_GITLAB_AGENT_DEPLOY: v52805410-fffec1ad
  CI_IMAGE_GITLAB_AGENT_DEPLOY_SUFFIX: ""
  CI_IMAGE_LINUX_GLIBC_2_17_X64: v52805410-fffec1ad
  CI_IMAGE_LINUX_GLIBC_2_17_X64_SUFFIX: ""
  CI_IMAGE_LINUX_GLIBC_2_23_ARM64: v52805410-fffec1ad
  CI_IMAGE_LINUX_GLIBC_2_23_ARM64_SUFFIX: ""
  CI_IMAGE_SYSTEM_PROBE_X64: v52805410-fffec1ad
  CI_IMAGE_SYSTEM_PROBE_X64_SUFFIX: ""
  CI_IMAGE_SYSTEM_PROBE_ARM64: v52805410-fffec1ad
  CI_IMAGE_SYSTEM_PROBE_ARM64_SUFFIX: ""
  CI_IMAGE_RPM_X64: v52805410-fffec1ad
  CI_IMAGE_RPM_X64_SUFFIX: ""
  CI_IMAGE_RPM_ARM64: v52805410-fffec1ad
  CI_IMAGE_RPM_ARM64_SUFFIX: ""
  CI_IMAGE_RPM_ARMHF: v52805410-fffec1ad
  CI_IMAGE_RPM_ARMHF_SUFFIX: ""
  CI_IMAGE_WIN_1809_X64: v52805410-fffec1ad
  CI_IMAGE_WIN_1809_X64_SUFFIX: ""
  CI_IMAGE_WIN_LTSC2022_X64: v52805410-fffec1ad
=======
  DATADOG_AGENT_BUILDIMAGES: v53759313-14a41bca
  DATADOG_AGENT_WINBUILDIMAGES_SUFFIX: ""
  DATADOG_AGENT_WINBUILDIMAGES: v53759313-14a41bca
  DATADOG_AGENT_ARMBUILDIMAGES_SUFFIX: ""
  DATADOG_AGENT_ARMBUILDIMAGES: v53759313-14a41bca
  DATADOG_AGENT_SYSPROBE_BUILDIMAGES_SUFFIX: ""
  DATADOG_AGENT_SYSPROBE_BUILDIMAGES: v53759313-14a41bca
  DATADOG_AGENT_BTF_GEN_BUILDIMAGES_SUFFIX: ""
  DATADOG_AGENT_BTF_GEN_BUILDIMAGES: v53759313-14a41bca
  # New images to enable different version per image - not used yet
  CI_IMAGE_BTF_GEN: v53759313-14a41bca
  CI_IMAGE_BTF_GEN_SUFFIX: ""
  CI_IMAGE_DEB_X64: v53759313-14a41bca
  CI_IMAGE_DEB_X64_SUFFIX: ""
  CI_IMAGE_DEB_ARM64: v53759313-14a41bca
  CI_IMAGE_DEB_ARM64_SUFFIX: ""
  CI_IMAGE_DEB_ARMHF: v53759313-14a41bca
  CI_IMAGE_DEB_ARMHF_SUFFIX: ""
  CI_IMAGE_DD_AGENT_TESTING: v53759313-14a41bca
  CI_IMAGE_DD_AGENT_TESTING_SUFFIX: ""
  CI_IMAGE_DOCKER_X64: v53759313-14a41bca
  CI_IMAGE_DOCKER_X64_SUFFIX: ""
  CI_IMAGE_DOCKER_ARM64: v53759313-14a41bca
  CI_IMAGE_DOCKER_ARM64_SUFFIX: ""
  CI_IMAGE_GITLAB_AGENT_DEPLOY: v53759313-14a41bca
  CI_IMAGE_GITLAB_AGENT_DEPLOY_SUFFIX: ""
  CI_IMAGE_LINUX_GLIBC_2_17_X64: v53759313-14a41bca
  CI_IMAGE_LINUX_GLIBC_2_17_X64_SUFFIX: ""
  CI_IMAGE_LINUX_GLIBC_2_23_ARM64: v53759313-14a41bca
  CI_IMAGE_LINUX_GLIBC_2_23_ARM64_SUFFIX: ""
  CI_IMAGE_SYSTEM_PROBE_X64: v53759313-14a41bca
  CI_IMAGE_SYSTEM_PROBE_X64_SUFFIX: ""
  CI_IMAGE_SYSTEM_PROBE_ARM64: v53759313-14a41bca
  CI_IMAGE_SYSTEM_PROBE_ARM64_SUFFIX: ""
  CI_IMAGE_RPM_X64: v53759313-14a41bca
  CI_IMAGE_RPM_X64_SUFFIX: ""
  CI_IMAGE_RPM_ARM64: v53759313-14a41bca
  CI_IMAGE_RPM_ARM64_SUFFIX: ""
  CI_IMAGE_RPM_ARMHF: v53759313-14a41bca
  CI_IMAGE_RPM_ARMHF_SUFFIX: ""
  CI_IMAGE_WIN_1809_X64: v53759313-14a41bca
  CI_IMAGE_WIN_1809_X64_SUFFIX: ""
  CI_IMAGE_WIN_LTSC2022_X64: v53759313-14a41bca
>>>>>>> 6aa4c682
  CI_IMAGE_WIN_LTSC2022_X64_SUFFIX: ""

  DATADOG_AGENT_EMBEDDED_PATH: /opt/datadog-agent/embedded
  DEB_GPG_KEY_ID: c0962c7d
  DEB_GPG_KEY_NAME: "Datadog, Inc. APT key"
  RPM_GPG_KEY_ID: b01082d3
  RPM_GPG_KEY_NAME: "Datadog, Inc. RPM key"
  DOCKER_REGISTRY_URL: docker.io
  KITCHEN_INFRASTRUCTURE_FLAKES_RETRY: 2
  CLANG_LLVM_VER: 12.0.1
  KERNEL_MATRIX_TESTING_X86_AMI_ID: "ami-05b3973acf5422348"
  KERNEL_MATRIX_TESTING_ARM_AMI_ID: "ami-0b5f838a19d37fc61"
  RUN_E2E_TESTS: "auto" # Should be "off", "auto" or "on" it will change the trigger condition for new-e2e tests on branch != main
  RUN_KMT_TESTS: "auto" # Should be "auto" or "on". "on" forces all Kernel Matrix Testing jobs to run.
  RUN_UNIT_TESTS: "auto" # Should be "auto", "on", "off" it will change the trigger condition for unit tests on branch != main
  # skip known flaky tests by default
  GO_TEST_SKIP_FLAKE: "true"

  # Start aws ssm variables
  # They must be defined as environment variables in the GitLab CI/CD settings, to ease rotation if needed
  API_KEY_ORG2: ci.datadog-agent.datadog_api_key_org2  # agent-devx-infra
  CHANGELOG_COMMIT_SHA: ci.datadog-agent.gitlab_changelog_commit_sha  # agent-devx-infra
  CHOCOLATEY_API_KEY: ci.datadog-agent.chocolatey_api_key  # windows-agent
  CODECOV_TOKEN: ci.datadog-agent.codecov_token  # agent-devx-infra
  DEB_GPG_KEY: ci.datadog-agent.deb_signing_private_key_${DEB_GPG_KEY_ID}  # agent-delivery
  DEB_SIGNING_PASSPHRASE: ci.datadog-agent.deb_signing_key_passphrase_${DEB_GPG_KEY_ID}  # agent-delivery
  DOCKER_REGISTRY_LOGIN: ci.datadog-agent.docker_hub_login  # container-integrations
  DOCKER_REGISTRY_PWD: ci.datadog-agent.docker_hub_pwd  # container-integrations
  RPM_GPG_KEY: ci.datadog-agent.rpm_signing_private_key_${RPM_GPG_KEY_ID}  # agent-delivery
  RPM_SIGNING_PASSPHRASE: ci.datadog-agent.rpm_signing_key_passphrase_${RPM_GPG_KEY_ID}  # agent-delivery
  VCPKG_BLOB_SAS_URL: ci.datadog-agent-buildimages.vcpkg_blob_sas_url  # windows-agent
  WINGET_PAT: ci.datadog-agent.winget_pat  # windows-agent
  # End aws ssm variables

  # Start vault variables
  AGENT_API_KEY_ORG2: agent-api-key-org-2  # agent-devx-infra
  AGENT_APP_KEY_ORG2: agent-ci-app-key-org-2  # agent-devx-infra
  AGENT_GITHUB_APP: agent-github-app  # agent-devx-infra
  AGENT_QA_E2E: agent-qa-e2e  # agent-devx-loops
  ATLASSIAN_WRITE: atlassian-write  # agent-devx-infra
  CODECOV: codecov  # agent-devx-infra
  DOCKER_REGISTRY_RO: dockerhub-readonly  # agent-delivery
  E2E_AZURE: e2e-azure  # agent-devx-loops
  E2E_GCP: e2e-gcp  # agent-devx-loops
  GITLAB_TOKEN: gitlab-token  # agent-devx-infra
  INSTALL_SCRIPT_API_KEY_ORG2: install-script-api-key-org-2  # agent-devx-infra
  MACOS_GITHUB_APP_1: macos-github-app-one  # agent-devx-infra
  MACOS_GITHUB_APP_2: macos-github-app-two  # agent-devx-infra
  SLACK_AGENT: slack-agent-ci  # agent-devx-infra
  SMP_ACCOUNT: smp  # single-machine-performance
  # End vault variables

  DD_PKG_VERSION: "latest"

  # Job stage attempts (see https://docs.gitlab.com/ee/ci/runners/configure_runners.html#job-stages-attempts)
  ARTIFACT_DOWNLOAD_ATTEMPTS: 2
  EXECUTOR_JOB_SECTION_ATTEMPTS: 2
  GET_SOURCES_ATTEMPTS: 2
  RESTORE_CACHE_ATTEMPTS: 2
  # Feature flags
  FF_SCRIPT_SECTIONS: 1 # Prevent multiline scripts log collapsing, see https://gitlab.com/gitlab-org/gitlab-runner/-/issues/3392
  FF_KUBERNETES_HONOR_ENTRYPOINT: true # Honor the entrypoint in the Docker image when running Kubernetes jobs
  FF_TIMESTAMPS: true

#
# Condition mixins for simplification of rules
#
.if_main_branch: &if_main_branch
  if: $CI_COMMIT_BRANCH == "main"

.if_not_main_branch: &if_not_main_branch
  if: $CI_COMMIT_BRANCH != "main"

.if_release_branch: &if_release_branch
  if: $CI_COMMIT_BRANCH =~ /^[0-9]+\.[0-9]+\.x$/

.if_version_7: &if_version_7
  if: $RELEASE_VERSION_7 != ""

.if_not_version_7: &if_not_version_7
  if: $RELEASE_VERSION_7 == ""

.if_deploy: &if_deploy
  if: $DEPLOY_AGENT == "true" || $DDR_WORKFLOW_ID != null

.if_not_deploy: &if_not_deploy
  if: $DEPLOY_AGENT != "true" && $DDR_WORKFLOW_ID == null

.if_deploy_installer: &if_deploy_installer
  if: $DEPLOY_INSTALLER == "true" || $DDR_WORKFLOW_ID != null

.if_tagged_commit: &if_tagged_commit
  if: $CI_COMMIT_TAG != null

.if_not_nightly_or_dev_repo_branch: &if_not_nightly_or_dev_repo_branch
  if: $BUCKET_BRANCH != "nightly" && $BUCKET_BRANCH != "oldnightly" && $BUCKET_BRANCH != "dev"

.if_not_stable_or_beta_repo_branch: &if_not_stable_or_beta_repo_branch
  if: $BUCKET_BRANCH != "beta" && $BUCKET_BRANCH != "stable"

.if_not_stable_repo_branch: &if_not_stable_repo_branch
  if: $BUCKET_BRANCH != "stable"

# CI_PIPELINE_SOURCE can be set to "trigger" or "pipeline" depending on how the trigger was done.
# See https://docs.gitlab.com/ee/ci/triggers/index.html#configure-cicd-jobs-to-run-in-triggered-pipelines.
.if_triggered_pipeline: &if_triggered_pipeline
  if: $CI_PIPELINE_SOURCE == "trigger" || $CI_PIPELINE_SOURCE == "pipeline"

# Rule to trigger all builds conditionally.
# By default:
# - on main and deploy pipelines, all builds are run
# - on branch pipelines, only a subset of build jobs are run (the ARM and MacOS jobs are not run).
# RUN_ALL_BUILDS can be set to true to force all build jobs to be run on a branch pipeline.
# RUN_ALL_BUILDS has no effect on main/deploy pipelines: they always run all builds (as some jobs
# on main and deploy pipelines depend on jobs that are only run if we run all builds).
.if_run_all_builds: &if_run_all_builds
  if: $CI_COMMIT_BRANCH == "main" || $DEPLOY_AGENT == "true" || $RUN_ALL_BUILDS == "true" || $DDR_WORKFLOW_ID != null

.if_not_run_all_builds: &if_not_run_all_builds
  if: $CI_COMMIT_BRANCH != "main" && $DEPLOY_AGENT != "true" && $RUN_ALL_BUILDS != "true" && $DDR_WORKFLOW_ID == null

# Rule to trigger test setup, run, and cleanup.
# By default:
# - on main and deploy pipelines, installer tests are run
# - on branch pipelines, installer tests are run on a subset of the OSes we test
# RUN_E2E_TESTS can be set to on to force all the installer tests to be run on a branch pipeline.
# RUN_E2E_TESTS can be set to false to force installer tests to not run on main/deploy pipelines.
.if_installer_tests: &if_installer_tests
  if: ($CI_COMMIT_BRANCH == "main"  || $DEPLOY_AGENT == "true" || $RUN_E2E_TESTS == "on" || $DDR_WORKFLOW_ID != null) && $RUN_E2E_TESTS != "off"

.if_run_all_e2e_tests: &if_run_all_e2e_tests
  if: $RUN_E2E_TESTS == "on"

# When RUN_E2E_TESTS is set to "auto". We do not enforce a behavior for the tests.
# The behavior of each test will be defined by its rules.
# For example for new-e2e tests created by each team, here is an example of such rules: https://github.com/DataDog/datadog-agent/blob/ba7079d92077ab5898378594dcafb9cd88a77e57/.gitlab-ci.yml#L1160-L1167
# For the installer tests when RUN_E2E_TESTS is set to "auto", we run a subset of tests on branch pipelines and all the tests on main.
.if_auto_e2e_tests: &if_auto_e2e_tests
  if: $RUN_E2E_TESTS == "auto"

.if_disable_e2e_tests: &if_disable_e2e_tests
  if: $RUN_E2E_TESTS == "off"

# Enable forcing all KMT tests to run
.if_run_all_kmt_tests: &if_run_all_kmt_tests
  if: $RUN_KMT_TESTS == 'on'

.if_disable_unit_tests: &if_disable_unit_tests
  if: $RUN_UNIT_TESTS == "off"

.if_run_all_unit_tests: &if_run_all_unit_tests
  if: $RUN_UNIT_TESTS == "on"

.if_deploy_on_beta_repo_branch: &if_deploy_on_beta_repo_branch
  if: ($DEPLOY_AGENT == "true" || $DDR_WORKFLOW_ID != null) && $BUCKET_BRANCH == "beta"

# Rule to trigger jobs only when a tag matches a given pattern (for RCs)
# on the beta branch.
# Note: due to workflow rules, rc tag => deploy pipeline, so there's technically no
# need to check again if the pipeline is a deploy pipeline, but it doesn't hurt
# to explicitly add it.
.if_deploy_on_rc_tag_on_beta_repo_branch: &if_deploy_on_rc_tag_on_beta_repo_branch
  if: ($DEPLOY_AGENT == "true" || $DDR_WORKFLOW_ID != null) && $BUCKET_BRANCH == "beta" && $CI_COMMIT_TAG =~ /^[0-9]+\.[0-9]+\.[0-9]+-rc\.[0-9]+$/

.if_scheduled_main: &if_scheduled_main
  if: ($CI_PIPELINE_SOURCE == "schedule" || ($DDR_WORKFLOW_ID != null && $APPS =~ /^beta-build-/)) && $CI_COMMIT_BRANCH == "main"

# Rule to trigger jobs only when a branch matches the mergequeue pattern.
.if_mergequeue: &if_mergequeue
  if: $CI_COMMIT_BRANCH =~ /^mq-working-branch-/

.fakeintake_paths: &fakeintake_paths
  paths:
    - "test/fakeintake/**/*"
    - .gitlab/binary_build/fakeintake.yml
    - .gitlab/container_build/fakeintake.yml
    - .gitlab/dev_container_deploy/fakeintake.yml

#
# Workflow rules
# Rules used to define whether a pipeline should run, and with which variables
#
workflow:
  rules:
    - <<: *if_triggered_pipeline
    - <<: *if_main_branch
      variables:
        GO_TEST_SKIP_FLAKE: "false"
    - <<: *if_release_branch
    - <<: *if_deploy
    - <<: *if_deploy_installer
    - if: $CI_COMMIT_TAG == null

#
# List of rule blocks used in the pipeline
# Any job in the pipeline either runs (with when: on_success) in all pipelines, or follows one of the below rule blocks.
#

.except_mergequeue:
  - <<: *if_mergequeue
    when: never

.on_mergequeue:
  - <<: *if_mergequeue
    when: on_success

.manual:
  - !reference [.except_mergequeue]
  - when: manual
    allow_failure: true

.except_no_a7:
  - !reference [.except_mergequeue]
  - <<: *if_not_version_7
    when: never

.on_dev_branch_manual:
  - !reference [.except_mergequeue]
  - <<: *if_main_branch
    when: never
  - <<: *if_tagged_commit
    when: never
  - when: manual
    allow_failure: true

.on_main:
  - <<: *if_main_branch

.on_main_manual:
  - <<: *if_main_branch
    when: manual
    allow_failure: true

.on_main_always:
  - <<: *if_main_branch
    when: always

.on_tag_or_a7:
  - !reference [.except_mergequeue]
  - <<: *if_tagged_commit
  - <<: *if_version_7

.on_deploy:
  - <<: *if_deploy

.on_deploy_installer:
  - <<: *if_deploy_installer

.on_deploy_failure:
  - <<: *if_deploy
    when: on_failure

.on_deploy_rc:
  - <<: *if_not_deploy
    when: never
  - <<: *if_deploy_on_rc_tag_on_beta_repo_branch
    when: on_success
    variables:
      AGENT_REPOSITORY: agent
      DSD_REPOSITORY: dogstatsd
      IMG_REGISTRIES: public

# rule to trigger job for internal image deployment if deploy is set or
# manually if not
.on_deploy_internal_or_manual:
  - !reference [.except_mergequeue]
  - <<: *if_deploy
    variables:
      RELEASE_PROD: "true"
  - when: manual
    allow_failure: true
    variables:
      RELEASE_PROD: "false"

# Same as on_deploy_manual, except the job would not run on pipelines
# using beta branch, it would only run for the final release.
.on_deploy_manual_final:
  - <<: *if_not_deploy
    when: never
  - <<: *if_deploy_on_beta_repo_branch
    when: never
  - <<: *if_not_stable_or_beta_repo_branch
    when: manual
    allow_failure: true
    variables:
      AGENT_REPOSITORY: agent-dev
      DSD_REPOSITORY: dogstatsd-dev
      IMG_REGISTRIES: dev
  - when: manual
    allow_failure: true
    variables:
      AGENT_REPOSITORY: agent
      DSD_REPOSITORY: dogstatsd
      IMG_REGISTRIES: public

# This rule is a variation of on_deploy_manual where
# the job is usually run manually, except when the pipeline
# builds an RC: in this case, the job is run automatically.
# This is done to reduce the number of manual steps that have
# to be done when creating RCs.
.on_deploy_manual_auto_on_rc:
  - <<: *if_not_deploy
    when: never
  - <<: *if_not_stable_or_beta_repo_branch
    when: manual
    allow_failure: true
    variables:
      AGENT_REPOSITORY: agent-dev
      DSD_REPOSITORY: dogstatsd-dev
      IMG_REGISTRIES: dev
  - <<: *if_deploy_on_rc_tag_on_beta_repo_branch
    when: on_success
    variables:
      AGENT_REPOSITORY: agent
      DSD_REPOSITORY: dogstatsd
      IMG_REGISTRIES: public
  - when: manual
    allow_failure: true
    variables:
      AGENT_REPOSITORY: agent
      DSD_REPOSITORY: dogstatsd
      IMG_REGISTRIES: public

# This is used for image vulnerability scanning. Because agent 6
# uses python 2, which has many vulnerabilities that will not get
# patched, we do not wish to scan this image. For this reason, only
# agent 7 versions should be published internally using these
# configurations.
.on_deploy_internal_rc:
  - <<: *if_not_deploy
    when: never
  - <<: *if_deploy_on_rc_tag_on_beta_repo_branch
    when: on_success
    variables:
      AGENT_REPOSITORY: ci/datadog-agent/agent-release
      CLUSTER_AGENT_REPOSITORY: ci/datadog-agent/cluster-agent-release
      DSD_REPOSITORY: ci/datadog-agent/dogstatsd-release
      IMG_REGISTRIES: internal-aws-ddbuild

# Same as on_deploy_manual_final, except the job is used to publish images
# to our internal registries.
.on_deploy_internal_manual_final:
  - <<: *if_not_deploy
    when: never
  - <<: *if_deploy_on_beta_repo_branch
    when: never
  - <<: *if_not_stable_or_beta_repo_branch
    when: never
  - when: manual
    allow_failure: true
    variables:
      AGENT_REPOSITORY: ci/datadog-agent/agent-release
      CLUSTER_AGENT_REPOSITORY: ci/datadog-agent/cluster-agent-release
      DSD_REPOSITORY: ci/datadog-agent/dogstatsd-release
      IMG_REGISTRIES: internal-aws-ddbuild

.on_deploy_nightly_repo_branch:
  - <<: *if_not_nightly_or_dev_repo_branch
    when: never
  - <<: *if_deploy

.on_deploy_nightly_repo_branch_always:
  - <<: *if_not_nightly_or_dev_repo_branch
    when: never
  - <<: *if_deploy
    when: always

.on_deploy_stable_or_beta_repo_branch:
  - !reference [.except_mergequeue]
  - <<: *if_not_stable_or_beta_repo_branch
    when: manual
    allow_failure: true
  - <<: *if_deploy

.on_deploy_stable_or_beta_repo_branch_manual:
  - <<: *if_not_stable_or_beta_repo_branch
    when: never
  - <<: *if_deploy
    when: manual
    allow_failure: true

# This rule will add the job as manual when running on beta deploy branch
# and will add it as a regular automatically running job when running
# on stable deploy branch.
.on_deploy_stable_or_beta_manual_auto_on_stable:
  - <<: *if_not_stable_or_beta_repo_branch
    when: never
  - <<: *if_not_deploy
    when: never
  - <<: *if_not_stable_repo_branch
    when: manual
    allow_failure: true
  - when: on_success

.except_deploy:
  - <<: *if_deploy
    when: never

.except_no_tests_no_deploy:
  - if: $DEPLOY_AGENT == "false" && $DDR_WORKFLOW_ID == null && $RUN_E2E_TESTS == "off"
    when: manual
    allow_failure: true

.on_main_or_release_branch:
  - <<: *if_main_branch
  - <<: *if_release_branch

.only_main:
  - <<: *if_not_main_branch
    when: never

.except_main_or_release_branch:
  - <<: *if_main_branch
    when: never
  - <<: *if_release_branch
    when: never
  - !reference [.except_mergequeue]

.on_main_or_release_branch_or_deploy_always:
  - <<: *if_deploy
    when: always
  - <<: *if_main_branch
    when: always
  - <<: *if_release_branch
    when: always

.on_all_builds:
  - <<: *if_run_all_builds

.on_e2e_tests:
  - <<: *if_installer_tests

.on_all_install_script_tests:
  - <<: *if_installer_tests

.on_default_new_e2e_tests:
  - !reference [.except_mergequeue]
  - <<: *if_disable_e2e_tests
    when: never
  - <<: *if_installer_tests
  - <<: *if_auto_e2e_tests
    variables:
      E2E_OSVERS: $E2E_BRANCH_OSVERS

.security_agent_change_paths: &security_agent_change_paths
  - pkg/ebpf/**/*
  - pkg/security/**/*
  - pkg/eventmonitor/**/*
  - .gitlab/kernel_matrix_testing/security_agent.yml
  - .gitlab/kernel_matrix_testing/common.yml
  - .gitlab/source_test/ebpf.yml
  - test/new-e2e/tests/cws/**/*
  - test/new-e2e/system-probe/**/*
  - test/new-e2e/scenarios/system-probe/**/*
  - test/new-e2e/pkg/runner/**/*
  - test/new-e2e/pkg/utils/**/*
  - test/new-e2e/go.mod
  - tasks/security_agent.py
  - tasks/kmt.py
  - tasks/kernel_matrix_testing/*

.on_security_agent_changes_or_manual:
  - <<: *if_main_branch
    allow_failure: true
  - !reference [.except_mergequeue]
  - <<: *if_run_all_kmt_tests
  - changes:
      paths: *security_agent_change_paths
      compare_to: main # TODO: use a variable, when this is supported https://gitlab.com/gitlab-org/gitlab/-/issues/369916
  - when: manual
    allow_failure: true

.if_windows_installer_changes: &if_windows_installer_changes
  changes:
      paths:
        - tools/windows/DatadogAgentInstaller/**/*
        - .gitlab/e2e_install_packages/windows.yml
        - test/new-e2e/tests/windows/install-test/**/*
        - test/new-e2e/tests/windows/domain-test/**/*
        - tasks/msi.py
        - omnibus/python-scripts/**/*
        - omnibus/lib/**/*
        - omnibus/config/projects/agent.rb
        - omnibus/config/software/**/*
        - omnibus/config/templates/**/*
      compare_to: main # TODO: use a variable, when this is supported https://gitlab.com/gitlab-org/gitlab/-/issues/369916

.except_windows_installer_changes:
  - <<: *if_windows_installer_changes
    when: never

.system_probe_change_paths: &system_probe_change_paths
  - cmd/system-probe/**/*
  - pkg/collector/corechecks/ebpf/**/*
  - pkg/collector/corechecks/servicediscovery/module/*
  - pkg/ebpf/**/*
  - pkg/network/**/*
  - pkg/process/monitor/*
  - pkg/util/kernel/**/*
  - pkg/dynamicinstrumentation/**/*
  - pkg/gpu/**/*
  - .gitlab/kernel_matrix_testing/system_probe.yml
  - .gitlab/kernel_matrix_testing/common.yml
  - .gitlab/source_test/ebpf.yml
  - test/new-e2e/system-probe/**/*
  - test/new-e2e/scenarios/system-probe/**/*
  - test/new-e2e/pkg/runner/**/*
  - test/new-e2e/pkg/utils/**/*
  - test/new-e2e/go.mod
  - tasks/system_probe.py
  - tasks/kmt.py
  - tasks/kernel_matrix_testing/*

.on_system_probe_or_e2e_changes_or_manual:
  - <<: *if_main_branch
  - !reference [.except_mergequeue]
  - <<: *if_run_all_kmt_tests
  - changes:
      paths: *system_probe_change_paths
      compare_to: main # TODO: use a variable, when this is supported https://gitlab.com/gitlab-org/gitlab/-/issues/369916

# New E2E related rules

.on_e2e_main_release_or_rc: # This rule is used as a base for all new-e2e rules
  - <<: *if_disable_e2e_tests
    when: never
  - !reference [.except_mergequeue]
  - <<: *if_run_all_e2e_tests
    when: on_success
  - <<: *if_main_branch
    when: on_success
  - <<: *if_release_branch
    when: on_success
  - if: $CI_COMMIT_TAG =~ /^[0-9]+\.[0-9]+\.[0-9]+-rc\.[0-9]+$/
    when: on_success
  - changes:
      paths:
        - .gitlab/e2e/e2e.yml
        - test/new-e2e/pkg/**/*
        - test/new-e2e/go.mod
        - flakes.yaml
      compare_to: main # TODO: use a variable, when this is supported https://gitlab.com/gitlab-org/gitlab/-/issues/369916

.on_e2e_or_windows_installer_changes:
  - !reference [.on_e2e_main_release_or_rc]
  - <<: *if_windows_installer_changes
    when: on_success

.on_e2e_or_fakeintake_changes_or_manual:
  - !reference [.on_e2e_main_release_or_rc]
  - changes:
      <<: *fakeintake_paths
      compare_to: main # TODO: use a variable, when this is supported https://gitlab.com/gitlab-org/gitlab/-/issues/369916
    variables:
      FAKEINTAKE_IMAGE_OVERRIDE: "public.ecr.aws/datadog/fakeintake:v$CI_COMMIT_SHORT_SHA"
    when: on_success
  - changes:
      paths:
        - test/new-e2e/test-infra-definition/*
      compare_to: main # TODO: use a variable, when this is supported https://gitlab.com/gitlab-org/gitlab/-/issues/369916
    when: on_success
  - when: manual
    allow_failure: true

.on_container_or_e2e_changes:
  - !reference [.on_e2e_main_release_or_rc]
  - changes:
      paths:
        - comp/core/tagger/**/*
        - comp/core/workloadmeta/**/*
        - comp/core/autodiscovery/listeners/**/*
        - comp/core/autodiscovery/providers/**/*
        - comp/languagedetection/**/*
        - pkg/clusteragent/admission/mutate/**/*
        - pkg/collector/corechecks/cluster/**/*
        - pkg/collector/corechecks/containers/**/*
        - pkg/collector/corechecks/containerimage/**/*
        - pkg/collector/corechecks/containerlifecycle/**/*
        - pkg/collector/corechecks/sbom/**/*
        - pkg/sbom/**/*
        - pkg/util/clusteragent/**/*
        - pkg/util/containerd/**/*
        - pkg/util/containers/**/*
        - pkg/util/docker/**/*
        - pkg/util/ecs/**/*
        - pkg/util/kubernetes/**/*
        - pkg/util/cgroups/**/*
        - pkg/util/trivy/**/*
        - test/new-e2e/tests/containers/**/*
        - test/new-e2e/go.mod
      compare_to: main # TODO: use a variable, when this is supported https://gitlab.com/gitlab-org/gitlab/-/issues/369916
    when: on_success

.on_rc_or_e2e_changes:
  - !reference [.on_e2e_main_release_or_rc]
  - changes:
      paths:
        - pkg/config/remote/**/*
        - comp/remote-config/**/*
        - test/new-e2e/tests/remote-config/**/*
      compare_to: main # TODO: use a variable, when this is supported https://gitlab.com/gitlab-org/gitlab/-/issues/369916

.on_asc_or_e2e_changes:
  - !reference [.on_e2e_main_release_or_rc]
  - changes:
      paths:
        - cmd/**/*
        - pkg/**/*
        - comp/**/*
        - test/new-e2e/tests/agent-shared-components/**/*
      compare_to: main # TODO: use a variable, when this is supported https://gitlab.com/gitlab-org/gitlab/-/issues/369916

.on_subcommands_or_e2e_changes:
  - !reference [.on_e2e_main_release_or_rc]
  - changes:
      paths:
        - cmd/**/*
        - pkg/**/*
        - comp/**/*
        - test/new-e2e/tests/agent-subcommands/**/*
      compare_to: main # TODO: use a variable, when this is supported https://gitlab.com/gitlab-org/gitlab/-/issues/369916

.on_language-detection_or_e2e_changes:
  - !reference [.on_e2e_main_release_or_rc]
  - changes:
      paths:
        # TODO: Add paths that should trigger tests for language detection
        - test/new-e2e/tests/language-detection/**/*
      compare_to: main # TODO: use a variable, when this is supported https://gitlab.com/gitlab-org/gitlab/-/issues/369916

.on_npm_or_e2e_changes:
  - !reference [.on_e2e_main_release_or_rc]
  - changes:
      paths:
        # TODO: Add paths that should trigger tests for npm
        - pkg/network/**/*
        - test/new-e2e/tests/npm/**/*
      compare_to: main # TODO: use a variable, when this is supported https://gitlab.com/gitlab-org/gitlab/-/issues/369916

.on_discovery_or_e2e_changes:
  - !reference [.on_e2e_main_release_or_rc]
  - changes:
      paths:
        - test/new-e2e/tests/discovery/**/*
        - pkg/collector/corechecks/servicediscovery/**/*
      compare_to: main # TODO: use a variable, when this is supported https://gitlab.com/gitlab-org/gitlab/-/issues/369916

.on_aml_or_e2e_changes:
  - !reference [.on_e2e_main_release_or_rc]
  - changes:
      paths:
        - test/new-e2e/tests/agent-metrics-logs/**/*
        - cmd/agent/subcommands/dogstatsd*/*
        - cmd/agent/subcommands/streamlogs/*
        - cmd/dogstatsd/**/*
        - comp/agent/jmxlogger/**/*
        - comp/aggregator/**/*
        - comp/collector/**/*
        - comp/core/agenttelemetry/**/*
        - comp/core/autodiscovery/providers/config_reader*.go
        - comp/core/autodiscovery/providers/file*.go
        - comp/dogstatsd/**/*
        - comp/forwarder/**/*
        - comp/logs/**/*
        - comp/serializer/**/*
        - pkg/aggregator/**/*
        - pkg/collector/**/*
        - pkg/commonchecks/**/*
        - pkg/jmxfetch/**/*
        - pkg/logs/**/*
        - pkg/metrics/**/*
        - pkg/persistentcache/**/*
        - pkg/serializer/**/*
        - rtloader/**/*
      compare_to: main # TODO: use a variable, when this is supported https://gitlab.com/gitlab-org/gitlab/-/issues/369916

.on_cws_or_e2e_changes:
  - !reference [.on_e2e_main_release_or_rc]
  - changes:
      paths: *security_agent_change_paths
      compare_to: main # TODO: use a variable, when this is supported https://gitlab.com/gitlab-org/gitlab/-/issues/369916

.on_process_or_e2e_changes:
  - !reference [.on_e2e_main_release_or_rc]
  - changes:
      paths:
        - test/new-e2e/tests/process/**/*
        - cmd/process-agent/**/*
        - comp/process/**/*
        - pkg/process/**/*
        - pkg/config/setup/process.go
      compare_to: main # TODO: use a variable, when this is supported https://gitlab.com/gitlab-org/gitlab/-/issues/369916

.on_orchestrator_or_e2e_changes:
  - !reference [.on_e2e_main_release_or_rc]
  - changes:
      paths:
        # TODO: Add paths that should trigger tests for orchestrator
        - test/new-e2e/tests/orchestrator/**/*
      compare_to: main # TODO: use a variable, when this is supported https://gitlab.com/gitlab-org/gitlab/-/issues/369916

.on_apm_or_e2e_changes:
  - !reference [.on_e2e_main_release_or_rc]
  - changes:
      paths:
        - pkg/trace/**/*
        - cmd/trace-agent/**/*
        - comp/trace/**/*
        - test/new-e2e/tests/apm/**/*
        - test/new-e2e/go.mod
      compare_to: main # TODO: use a variable, when this is supported https://gitlab.com/gitlab-org/gitlab/-/issues/369916
    when: on_success

.on_installer_or_e2e_changes:
  - !reference [.on_e2e_main_release_or_rc]
  - changes:
      paths:
        - .gitlab/**/*
        - omnibus/config/**/*
        - pkg/fleet/**/*
        - cmd/installer/**/*
        - test/new-e2e/tests/installer/**/*
        - tasks/installer.py
      compare_to: main # TODO: use a variable, when this is supported https://gitlab.com/gitlab-org/gitlab/-/issues/369916
    when: on_success

.on_ndm_netflow_or_e2e_changes:
  - !reference [.on_e2e_main_release_or_rc]
  - changes:
      paths:
        - comp/netflow/**/*
        - test/new-e2e/tests/ndm/netflow/**/*
        - test/new-e2e/go.mod
      compare_to: main # TODO: use a variable, when this is supported https://gitlab.com/gitlab-org/gitlab/-/issues/369916
    when: on_success

.on_ndm_snmp_or_e2e_changes:
  - !reference [.on_e2e_main_release_or_rc]
  - changes:
      paths:
        - pkg/collector/corechecks/snmp/**/*
        - test/new-e2e/tests/ndm/snmp/**/*
        - test/new-e2e/go.mod
      compare_to: main # TODO: use a variable, when this is supported https://gitlab.com/gitlab-org/gitlab/-/issues/369916
    when: on_success
  - when: manual
    allow_failure: true

.on_ha_agent_or_e2e_changes:
  - !reference [.on_e2e_main_release_or_rc]
  - changes:
      paths:
        - comp/haagent/**/*
        - pkg/aggregator/**/*
        - test/new-e2e/tests/ha-agent/**/*
        - test/new-e2e/go.mod
      compare_to: main # TODO: use a variable, when this is supported https://gitlab.com/gitlab-org/gitlab/-/issues/369916
    when: on_success

.on_netpath_or_e2e_changes:
  - !reference [.on_e2e_main_release_or_rc]
  - changes:
      paths:
        - pkg/collector/corechecks/networkpath/**/*
        - test/new-e2e/tests/netpath/**/*
        - test/new-e2e/go.mod
      compare_to: main # TODO: use a variable, when this is supported https://gitlab.com/gitlab-org/gitlab/-/issues/369916
    when: on_success

.on_otel_or_e2e_changes:
  - !reference [.on_e2e_main_release_or_rc]
  - changes:
      paths:
        - cmd/otel-agent/**/*
        - comp/otelcol/**/*
        - pkg/trace/api/otlp.go
        - pkg/trace/stats/otel_util.go
        - pkg/trace/transform/transform.go
        - test/new-e2e/tests/otel/**/*
      compare_to: main # TODO: use a variable, when this is supported https://gitlab.com/gitlab-org/gitlab/-/issues/369916
    when: on_success

.on_windows_service_or_e2e_changes:
  - !reference [.on_e2e_main_release_or_rc]
  - changes:
      paths:
        - cmd/**/*
        - pkg/util/winutil/servicemain/**/*
        - pkg/util/winutil/messagestrings/**/*
        - tasks/windows_resources.py
        - test/new-e2e/tests/windows/service-test/**/*
      compare_to: main # TODO: use a variable, when this is supported https://gitlab.com/gitlab-org/gitlab/-/issues/369916
    when: on_success

.on_trace_agent_changes_or_manual:
  - !reference [.except_mergequeue]
  - changes:
      paths:
        - pkg/trace/**/*
        - .gitlab/benchmarks/*
      compare_to: main # TODO: use a variable, when this is supported https://gitlab.com/gitlab-org/gitlab/-/issues/369916
    when: on_success
  - when: manual
    allow_failure: true

.on_cspm_or_e2e_changes:
  - !reference [.on_e2e_main_release_or_rc]
  - changes:
      paths:
        - pkg/security/**/*
        - test/new-e2e/tests/cspm/**/* #TODO: Add other paths that should trigger the execution of CSPM e2e tests
      compare_to: main # TODO: use a variable, when this is supported https://gitlab.com/gitlab-org/gitlab/-/issues/369916
    when: on_success

.on_windows_systemprobe_or_e2e_changes:
  - !reference [.on_e2e_main_release_or_rc]
  - changes:
      paths:
        - pkg/collector/corechecks/servicediscovery/module/*
        - pkg/network/**/*
        - pkg/process/monitor/*
        - pkg/util/kernel/**/*
        - test/new-e2e/tests/sysprobe-functional/**/*
      compare_to: main # TODO: use a variable, when this is supported https://gitlab.com/gitlab-org/gitlab/-/issues/369916
    when: on_success

.on_windows_security_or_e2e_changes:
  - !reference [.on_e2e_main_release_or_rc]
  - changes:
      paths:
        - pkg/security/**/*
        - pkg/eventmonitor/**/*
        - test/new-e2e/tests/security-agent-functional/**/*
      compare_to: main # TODO: use a variable, when this is supported https://gitlab.com/gitlab-org/gitlab/-/issues/369916
    when: on_success

.on_scheduled_main:
  - <<: *if_scheduled_main

.on_scheduled_main_or_manual:
  - <<: *if_scheduled_main
    when: always
  - when: manual
    allow_failure: true

.on_main_or_rc_and_no_skip_e2e:
  - <<: *if_disable_e2e_tests
    when: never
  - <<: *if_release_branch
    when: on_success
  - if: $CI_COMMIT_TAG =~ /^[0-9]+\.[0-9]+\.[0-9]+-rc\.[0-9]+$/
    when: on_success
  - <<: *if_main_branch
    when: on_success

.except_disable_unit_tests:
  - <<: *if_disable_unit_tests
    when: never

.except_disable_e2e_tests:
  - <<: *if_disable_e2e_tests
    when: never

.on_macos_gui_change:
  - !reference [.except_mergequeue] # The prerequisites are not run in the mergequeue pipeline so we need to skip this rule
  - changes:
      paths:
        - comp/core/gui/guiimpl/systray/**/*
      compare_to: main # TODO: use a variable, when this is supported https://gitlab.com/gitlab-org/gitlab/-/issues/369916

.on_packaging_change:
  - !reference [.except_mergequeue] # The prerequisites are not run in the mergequeue pipeline so we need to skip this rule
  - changes:
      paths:
        - omnibus/**/*
        - .gitlab-ci.yml
        - release.json
        - .gitlab/package_build/**/*
      compare_to: main # TODO: use a variable, when this is supported https://gitlab.com/gitlab-org/gitlab/-/issues/369916

.on_go-version_change:
  - !reference [.except_mergequeue] # The prerequisites are not run in the mergequeue pipeline so we need to skip this rule
  - changes:
      paths:
        - .go-version
      compare_to: main # TODO: use a variable, when this is supported https://gitlab.com/gitlab-org/gitlab/-/issues/369916

.on_fakeintake_changes:
  - changes:
      <<: *fakeintake_paths
      compare_to: main # TODO: use a variable, when this is supported https://gitlab.com/gitlab-org/gitlab/-/issues/369916

.on_fakeintake_changes_on_main:
  - changes:
      <<: *fakeintake_paths
    <<: *if_main_branch

.fast_on_dev_branch_only:
  - <<: *if_main_branch
    variables:
      FAST_TESTS: "false"
      # Push coverage cache on main branch
      COVERAGE_CACHE_FLAG: "--push-coverage-cache"
  - <<: *if_release_branch
    variables:
      FAST_TESTS: "false"
      COVERAGE_CACHE_FLAG: ""
  - <<: *if_tagged_commit
    variables:
      FAST_TESTS: "false"
      COVERAGE_CACHE_FLAG: ""
  - <<: *if_triggered_pipeline
    variables:
      FAST_TESTS: "false"
      COVERAGE_CACHE_FLAG: ""
  - <<: *if_run_all_unit_tests
    variables:
      FAST_TESTS: "false"
      COVERAGE_CACHE_FLAG: ""
  - variables:
      FAST_TESTS: "true"
      # Pull coverage cache on dev branches
      COVERAGE_CACHE_FLAG: "--pull-coverage-cache"

.on_gitlab_changes:
  changes:
    paths:
      - .gitlab-ci.yml
      - .gitlab/**/*
      - .gitlab/**/.*
    compare_to: main # TODO: use a variable, when this is supported https://gitlab.com/gitlab-org/gitlab/-/issues/369916

.on_gitlab_changes_or_mergequeue_or_main:
  - !reference [.on_gitlab_changes]
  - !reference [.on_mergequeue]
  - !reference [.on_main]

.on_invoke_tasks_changes:
  - <<: *if_main_branch
  - changes:
      paths:
        - tasks/**/*
      compare_to: main # TODO: use a variable, when this is supported https://gitlab.com/gitlab-org/gitlab/-/issues/369916

.on_powershell_module_or_e2e_changes_or_manual:
  - !reference [.on_e2e_main_release_or_rc]
  - changes:
      paths:
        - test/new-e2e/tests/windows/powershell-module-test/*
      compare_to: main # TODO: use a variable, when this is supported https://gitlab.com/gitlab-org/gitlab/-/issues/369916
  - when: manual
    allow_failure: true

.on_gpu_or_e2e_changes:
  - !reference [.on_e2e_main_release_or_rc]
  - changes:
      paths:
        - pkg/gpu/**/*
        - test/new-e2e/tests/gpu/**/*
        - pkg/collector/corechecks/gpu/**/*
        - comp/core/workloadmeta/collectors/internal/nvml/**/*
        - comp/core/autodiscovery/providers/gpu.go
        - pkg/config/autodiscovery/autodiscovery.go
      compare_to: main # TODO: use a variable, when this is supported https://gitlab.com/gitlab-org/gitlab/-/issues/369916

# windows_docker_2022 configures the job to use the Windows Server 2022 runners.
# Use in jobs that need to run on Windows Server 2022 runners.
.windows_docker_2022:
  tags: ["runner:windows-docker", "windowsversion:2022"]
  variables:
    # Full image name for Agent windows build image, for use in docker run command
    WINBUILDIMAGE: registry.ddbuild.io/ci/datadog-agent-buildimages/windows_ltsc2022_${ARCH}${DATADOG_AGENT_WINBUILDIMAGES_SUFFIX}:${DATADOG_AGENT_WINBUILDIMAGES}

# windows_docker_2019 configures the job to use the Windows Server 2019 runners.
# Use in jobs that need to run on Windows Server 2019 runners.
.windows_docker_2019:
  tags: ["runner:windows-docker", "windowsversion:1809"]
  variables:
    # Full image name for Agent windows build image, for use in docker run command
    WINBUILDIMAGE: registry.ddbuild.io/ci/datadog-agent-buildimages/windows_1809_${ARCH}${DATADOG_AGENT_WINBUILDIMAGES_SUFFIX}:${DATADOG_AGENT_WINBUILDIMAGES}

# windows_docker_default configures the job to use the default Windows Server runners
# Use in jobs that may need to have their version updated in the future.
#
# Current default: Windows Server 2022
.windows_docker_default:
  extends: .windows_docker_2022<|MERGE_RESOLUTION|>--- conflicted
+++ resolved
@@ -170,51 +170,6 @@
   # To use images from datadog-agent-buildimages dev branches, set the corresponding
   # SUFFIX variable to _test_only
   DATADOG_AGENT_BUILDIMAGES_SUFFIX: ""
-<<<<<<< HEAD
-  DATADOG_AGENT_BUILDIMAGES: v52805410-fffec1ad
-  DATADOG_AGENT_WINBUILDIMAGES_SUFFIX: ""
-  DATADOG_AGENT_WINBUILDIMAGES: v52805410-fffec1ad
-  DATADOG_AGENT_ARMBUILDIMAGES_SUFFIX: ""
-  DATADOG_AGENT_ARMBUILDIMAGES: v52805410-fffec1ad
-  DATADOG_AGENT_SYSPROBE_BUILDIMAGES_SUFFIX: ""
-  DATADOG_AGENT_SYSPROBE_BUILDIMAGES: v52805410-fffec1ad
-  DATADOG_AGENT_BTF_GEN_BUILDIMAGES_SUFFIX: ""
-  DATADOG_AGENT_BTF_GEN_BUILDIMAGES: v52805410-fffec1ad
-  # New images to enable different version per image - not used yet
-  CI_IMAGE_BTF_GEN: v52805410-fffec1ad
-  CI_IMAGE_BTF_GEN_SUFFIX: ""
-  CI_IMAGE_DEB_X64: v52805410-fffec1ad
-  CI_IMAGE_DEB_X64_SUFFIX: ""
-  CI_IMAGE_DEB_ARM64: v52805410-fffec1ad
-  CI_IMAGE_DEB_ARM64_SUFFIX: ""
-  CI_IMAGE_DEB_ARMHF: v52805410-fffec1ad
-  CI_IMAGE_DEB_ARMHF_SUFFIX: ""
-  CI_IMAGE_DD_AGENT_TESTING: v52805410-fffec1ad
-  CI_IMAGE_DD_AGENT_TESTING_SUFFIX: ""
-  CI_IMAGE_DOCKER_X64: v52805410-fffec1ad
-  CI_IMAGE_DOCKER_X64_SUFFIX: ""
-  CI_IMAGE_DOCKER_ARM64: v52805410-fffec1ad
-  CI_IMAGE_DOCKER_ARM64_SUFFIX: ""
-  CI_IMAGE_GITLAB_AGENT_DEPLOY: v52805410-fffec1ad
-  CI_IMAGE_GITLAB_AGENT_DEPLOY_SUFFIX: ""
-  CI_IMAGE_LINUX_GLIBC_2_17_X64: v52805410-fffec1ad
-  CI_IMAGE_LINUX_GLIBC_2_17_X64_SUFFIX: ""
-  CI_IMAGE_LINUX_GLIBC_2_23_ARM64: v52805410-fffec1ad
-  CI_IMAGE_LINUX_GLIBC_2_23_ARM64_SUFFIX: ""
-  CI_IMAGE_SYSTEM_PROBE_X64: v52805410-fffec1ad
-  CI_IMAGE_SYSTEM_PROBE_X64_SUFFIX: ""
-  CI_IMAGE_SYSTEM_PROBE_ARM64: v52805410-fffec1ad
-  CI_IMAGE_SYSTEM_PROBE_ARM64_SUFFIX: ""
-  CI_IMAGE_RPM_X64: v52805410-fffec1ad
-  CI_IMAGE_RPM_X64_SUFFIX: ""
-  CI_IMAGE_RPM_ARM64: v52805410-fffec1ad
-  CI_IMAGE_RPM_ARM64_SUFFIX: ""
-  CI_IMAGE_RPM_ARMHF: v52805410-fffec1ad
-  CI_IMAGE_RPM_ARMHF_SUFFIX: ""
-  CI_IMAGE_WIN_1809_X64: v52805410-fffec1ad
-  CI_IMAGE_WIN_1809_X64_SUFFIX: ""
-  CI_IMAGE_WIN_LTSC2022_X64: v52805410-fffec1ad
-=======
   DATADOG_AGENT_BUILDIMAGES: v53759313-14a41bca
   DATADOG_AGENT_WINBUILDIMAGES_SUFFIX: ""
   DATADOG_AGENT_WINBUILDIMAGES: v53759313-14a41bca
@@ -258,7 +213,6 @@
   CI_IMAGE_WIN_1809_X64: v53759313-14a41bca
   CI_IMAGE_WIN_1809_X64_SUFFIX: ""
   CI_IMAGE_WIN_LTSC2022_X64: v53759313-14a41bca
->>>>>>> 6aa4c682
   CI_IMAGE_WIN_LTSC2022_X64_SUFFIX: ""
 
   DATADOG_AGENT_EMBEDDED_PATH: /opt/datadog-agent/embedded
