---
include:
  - .gitlab/.pre/include.yml
  - .gitlab/benchmarks/include.yml
  - .gitlab/binary_build/include.yml
  - .gitlab/check_deploy/check_deploy.yml
  - .gitlab/check_merge/do_not_merge.yml
  - .gitlab/choco_build/choco_build.yml
  - .gitlab/common/shared.yml
  - .gitlab/common/skip_ci_check.yml
  - .gitlab/common/test_infra_version.yml
  - .gitlab/container_build/include.yml
  - .gitlab/container_scan/container_scan.yml
  - .gitlab/deploy_containers/deploy_containers.yml
  - .gitlab/deploy_cws_instrumentation/deploy_cws_instrumentation.yml
  - .gitlab/deploy_dca/deploy_dca.yml
  - .gitlab/deploy_packages/include.yml
  - .gitlab/deps_build/deps_build.yml
  - .gitlab/deps_fetch/deps_fetch.yml
  - .gitlab/dev_container_deploy/include.yml
  - .gitlab/e2e/e2e.yml
  - .gitlab/e2e_install_packages/include.yml
  - .gitlab/e2e_pre_test/e2e_pre_test.yml
  - .gitlab/e2e_testing_deploy/e2e_deploy.yml
  - .gitlab/functional_test/include.yml
  - .gitlab/install_script_testing/install_script_testing.yml
  - .gitlab/integration_test/include.yml
  - .gitlab/internal_image_deploy/internal_image_deploy.yml
  - .gitlab/internal_kubernetes_deploy/include.yml
  - .gitlab/lint/include.yml
  - .gitlab/maintenance_jobs/include.yml
  - .gitlab/notify/notify.yml
  - .gitlab/package_build/include.yml
  - .gitlab/packaging/include.yml
  - .gitlab/package_deps_build/package_deps_build.yml
  - .gitlab/pkg_metrics/pkg_metrics.yml
  - .gitlab/post_rc_build/post_rc_tasks.yml
  - .gitlab/setup/setup.yml
  - .gitlab/source_test/include.yml
  - .gitlab/trigger_release/agent.yml
  - .gitlab/trigger_release/installer.yml

default:
  retry:
    max: 2
    exit_codes:
      - 42
      - 101 # Failed to extract dependencies
    when:
      - runner_system_failure
      - stuck_or_timeout_failure
      - unknown_failure
      - api_failure
      - scheduler_failure
      - stale_schedule
      - data_integrity_failure

stages:
  - .pre
  - setup
  - maintenance_jobs
  - deps_build
  - deps_fetch
  - lint
  - source_test
  - source_test_stats
  - software_composition_analysis
  - binary_build
  - package_deps_build
  - kernel_matrix_testing_prepare
  - kernel_matrix_testing_system_probe
  - kernel_matrix_testing_security_agent
  - kernel_matrix_testing_cleanup
  - integration_test
  - benchmarks
  - package_build
  - packaging
  - pkg_metrics
  - container_build
  - container_scan
  - check_deploy
  - dev_container_deploy
  - deploy_containers
  - deploy_packages
  - deploy_cws_instrumentation
  - deploy_dca
  - choco_build
  - trigger_release
  - install_script_deploy
  - internal_image_deploy
  - e2e_deploy
  - install_script_testing
  - e2e_pre_test
  - e2e_init
  - e2e
  - e2e_cleanup
  - e2e_k8s
  - e2e_install_packages
  - functional_test
  - junit_upload
  - internal_kubernetes_deploy
  - post_rc_build
  - check_merge
  - notify

variables:
  # Directory in which we execute the omnibus build.
  # For an unknown reason, it does not go well with
  # a ruby dependency if we build directly into $CI_PROJECT_DIR/.omnibus
  OMNIBUS_BASE_DIR: /omnibus
  # Directory in which we put the artifacts after the build
  # Must be in $CI_PROJECT_DIR
  OMNIBUS_PACKAGE_DIR: $CI_PROJECT_DIR/omnibus/pkg/
  # Directory in which we put the SUSE artifacts after the SUSE build
  # Must be in $CI_PROJECT_DIR
  # RPM builds and SUSE RPM builds create artifacts with the same name.
  # To differentiate them, we put them in different folders. That also
  # avoids accidentally overwriting files when downloading artifacts from
  # both RPM and SUSE rpm jobs.
  OMNIBUS_PACKAGE_DIR_SUSE: $CI_PROJECT_DIR/omnibus/suse/pkg
  DD_AGENT_TESTING_DIR: $CI_PROJECT_DIR/test/new-e2e/tests
  STATIC_BINARIES_DIR: bin/static
  DOGSTATSD_BINARIES_DIR: bin/dogstatsd
  AGENT_BINARIES_DIR: bin/agent
  CLUSTER_AGENT_BINARIES_DIR: bin/datadog-cluster-agent
  CWS_INSTRUMENTATION_BINARIES_DIR: bin/cws-instrumentation
  CLUSTER_AGENT_CLOUDFOUNDRY_BINARIES_DIR: bin/datadog-cluster-agent-cloudfoundry
  SYSTEM_PROBE_BINARIES_DIR: bin/system-probe
  DEB_S3_BUCKET: apt.datad0g.com
  RPM_S3_BUCKET: yum.datad0g.com
  MACOS_S3_BUCKET: dd-agent-macostesting
  WIN_S3_BUCKET: dd-agent-mstesting
  PROCESS_S3_BUCKET: datad0g-process-agent
  BUCKET_BRANCH: dev # path inside the staging s3 buckets to release to: 'dev', 'nightly', 'oldnightly', 'beta' or 'stable'
  DEB_TESTING_S3_BUCKET: apttesting.datad0g.com
  RPM_TESTING_S3_BUCKET: yumtesting.datad0g.com
  INSTALLER_TESTING_S3_BUCKET: installtesting.datad0g.com
  WINDOWS_TESTING_S3_BUCKET: pipelines/A7/$CI_PIPELINE_ID
  WINDOWS_BUILDS_S3_BUCKET: $WIN_S3_BUCKET/builds
  WINDOWS_POWERSHELL_DIR: $CI_PROJECT_DIR/signed_scripts
  DEB_RPM_TESTING_BUCKET_BRANCH: testing # branch of the DEB_TESTING_S3_BUCKET and RPM_TESTING_S3_BUCKET repos to release to, 'testing'
  S3_CP_OPTIONS: --no-progress --region us-east-1 --sse AES256
  S3_CP_CMD: aws s3 cp $S3_CP_OPTIONS
  S3_ARTIFACTS_URI: s3://dd-ci-artefacts-build-stable/$CI_PROJECT_NAME/$CI_PIPELINE_ID
  S3_PROJECT_ARTIFACTS_URI: s3://dd-ci-artefacts-build-stable/$CI_PROJECT_NAME
  S3_PERMANENT_ARTIFACTS_URI: s3://dd-ci-persistent-artefacts-build-stable/$CI_PROJECT_NAME
  S3_SBOM_STORAGE_URI: s3://sbom-root-us1-ddbuild-io/$CI_PROJECT_NAME/$CI_PIPELINE_ID
  S3_RELEASE_ARTIFACTS_URI: s3://dd-release-artifacts/$CI_PROJECT_NAME/$CI_PIPELINE_ID
  S3_RELEASE_INSTALLER_ARTIFACTS_URI: s3://dd-release-artifacts/datadog-installer/$CI_PIPELINE_ID
  ## comment out both lines below (S3_OMNIBUS_CACHE_BUCKET and USE_S3_CACHING) to allow
  ## build to succeed with S3 caching disabled.
  S3_OMNIBUS_CACHE_BUCKET: dd-ci-datadog-agent-omnibus-cache-build-stable
  S3_OMNIBUS_GIT_CACHE_BUCKET: dd-ci-datadog-agent-omnibus-git-cache-build-stable
  # This value is not used on windows, a specific value is provided to
  # our build containers in the windows build jobs
  OMNIBUS_GIT_CACHE_DIR: /tmp/omnibus-git-cache
  ## comment out the line below to disable integration wheels cache
  INTEGRATION_WHEELS_CACHE_BUCKET: dd-agent-omnibus
  S3_DD_AGENT_OMNIBUS_LLVM_URI: s3://dd-agent-omnibus/llvm
  S3_DD_AGENT_OMNIBUS_BTFS_URI: s3://dd-agent-omnibus/btfs
  S3_DD_AGENT_OMNIBUS_JAVA_URI: s3://dd-agent-omnibus/openjdk
  BTFHUB_ARCHIVE_BRANCH: main
  COMPARE_TO_BRANCH: main
  GENERAL_ARTIFACTS_CACHE_BUCKET_URL: https://dd-agent-omnibus.s3.amazonaws.com
  S3_DSD6_URI: s3://dsd6-staging
  RELEASE_VERSION: nightly

  # Build images versions
  # To use images from datadog-agent-buildimages dev branches, set the corresponding
  # SUFFIX variable to _test_only
<<<<<<< HEAD
  DATADOG_AGENT_BUILDIMAGES_SUFFIX: "_test_only"
  DATADOG_AGENT_BUILDIMAGES: v56125345-ecff35ad
=======
  DATADOG_AGENT_BUILDIMAGES_SUFFIX: ""
  DATADOG_AGENT_BUILDIMAGES: v62029117-1ba50f31
>>>>>>> da89293e
  DATADOG_AGENT_WINBUILDIMAGES_SUFFIX: ""
  DATADOG_AGENT_WINBUILDIMAGES: v62029117-1ba50f31
  DATADOG_AGENT_ARMBUILDIMAGES_SUFFIX: ""
  DATADOG_AGENT_ARMBUILDIMAGES: v62029117-1ba50f31
  DATADOG_AGENT_BTF_GEN_BUILDIMAGES_SUFFIX: ""
  DATADOG_AGENT_BTF_GEN_BUILDIMAGES: v62029117-1ba50f31
  # New images to enable different version per image - not used yet
  CI_IMAGE_BTF_GEN: v62029117-1ba50f31
  CI_IMAGE_BTF_GEN_SUFFIX: ""
  CI_IMAGE_DEB_X64: v62029117-1ba50f31
  CI_IMAGE_DEB_X64_SUFFIX: ""
  CI_IMAGE_DEB_ARM64: v62029117-1ba50f31
  CI_IMAGE_DEB_ARM64_SUFFIX: ""
  CI_IMAGE_DEB_ARMHF: v62029117-1ba50f31
  CI_IMAGE_DEB_ARMHF_SUFFIX: ""
  CI_IMAGE_DD_AGENT_TESTING: v62029117-1ba50f31
  CI_IMAGE_DD_AGENT_TESTING_SUFFIX: ""
  CI_IMAGE_DOCKER_X64: v62029117-1ba50f31
  CI_IMAGE_DOCKER_X64_SUFFIX: ""
  CI_IMAGE_DOCKER_ARM64: v62029117-1ba50f31
  CI_IMAGE_DOCKER_ARM64_SUFFIX: ""
  CI_IMAGE_GITLAB_AGENT_DEPLOY: v62029117-1ba50f31
  CI_IMAGE_GITLAB_AGENT_DEPLOY_SUFFIX: ""
  CI_IMAGE_LINUX_GLIBC_2_17_X64: v62029117-1ba50f31
  CI_IMAGE_LINUX_GLIBC_2_17_X64_SUFFIX: ""
  CI_IMAGE_LINUX_GLIBC_2_23_ARM64: v62029117-1ba50f31
  CI_IMAGE_LINUX_GLIBC_2_23_ARM64_SUFFIX: ""
  CI_IMAGE_SYSTEM_PROBE_X64: v62029117-1ba50f31
  CI_IMAGE_SYSTEM_PROBE_X64_SUFFIX: ""
  CI_IMAGE_SYSTEM_PROBE_ARM64: v62029117-1ba50f31
  CI_IMAGE_SYSTEM_PROBE_ARM64_SUFFIX: ""
  CI_IMAGE_RPM_X64: v62029117-1ba50f31
  CI_IMAGE_RPM_X64_SUFFIX: ""
  CI_IMAGE_RPM_ARM64: v62029117-1ba50f31
  CI_IMAGE_RPM_ARM64_SUFFIX: ""
  CI_IMAGE_RPM_ARMHF: v62029117-1ba50f31
  CI_IMAGE_RPM_ARMHF_SUFFIX: ""
  CI_IMAGE_WIN_LTSC2022_X64: v62029117-1ba50f31
  CI_IMAGE_WIN_LTSC2022_X64_SUFFIX: ""

  DATADOG_AGENT_EMBEDDED_PATH: /opt/datadog-agent/embedded
  DEB_GPG_KEY_ID: c0962c7d
  DEB_GPG_KEY_NAME: "Datadog, Inc. APT key"
  RPM_GPG_KEY_ID: b01082d3
  RPM_GPG_KEY_NAME: "Datadog, Inc. RPM key"
  DOCKER_REGISTRY_URL: docker.io
  KITCHEN_INFRASTRUCTURE_FLAKES_RETRY: 2
  CLANG_LLVM_VER: 12.0.1
  CLANG_BUILD_VERSION: "v60409452-ee70de70"
  KERNEL_MATRIX_TESTING_X86_AMI_ID: "ami-05b3973acf5422348"
  KERNEL_MATRIX_TESTING_ARM_AMI_ID: "ami-0b5f838a19d37fc61"
  RUN_E2E_TESTS: "auto" # Should be "off", "auto" or "on" it will change the trigger condition for new-e2e tests on branch != main
  RUN_KMT_TESTS: "auto" # Should be "auto" or "on". "on" forces all Kernel Matrix Testing jobs to run.
  RUN_UNIT_TESTS: "auto" # Should be "auto", "on", "off" it will change the trigger condition for unit tests on branch != main
  # skip known flaky tests by default
  GO_TEST_SKIP_FLAKE: "true"

  # Start aws ssm variables
  # They must be defined as environment variables in the GitLab CI/CD settings, to ease rotation if needed
  API_KEY_ORG2: ci.datadog-agent.datadog_api_key_org2  # agent-devx
  CHANGELOG_COMMIT_SHA: ci.datadog-agent.gitlab_changelog_commit_sha  # agent-devx
  CHOCOLATEY_API_KEY: ci.datadog-agent.chocolatey_api_key  # windows-agent
  CODECOV_TOKEN: ci.datadog-agent.codecov_token  # agent-devx
  DEB_GPG_KEY: ci.datadog-agent.deb_signing_private_key_${DEB_GPG_KEY_ID}  # agent-delivery
  DEB_SIGNING_PASSPHRASE: ci.datadog-agent.deb_signing_key_passphrase_${DEB_GPG_KEY_ID}  # agent-delivery
  DOCKER_REGISTRY_LOGIN: ci.datadog-agent.docker_hub_login  # container-integrations
  DOCKER_REGISTRY_PWD: ci.datadog-agent.docker_hub_pwd  # container-integrations
  RPM_GPG_KEY: ci.datadog-agent.rpm_signing_private_key_${RPM_GPG_KEY_ID}  # agent-delivery
  RPM_SIGNING_PASSPHRASE: ci.datadog-agent.rpm_signing_key_passphrase_${RPM_GPG_KEY_ID}  # agent-delivery
  VCPKG_BLOB_SAS_URL: ci.datadog-agent-buildimages.vcpkg_blob_sas_url  # windows-agent
  WINGET_PAT: ci.datadog-agent.winget_pat  # windows-agent
  # End aws ssm variables

  # Start vault variables
  AGENT_API_KEY_ORG2: agent-api-key-org-2  # agent-devx
  AGENT_APP_KEY_ORG2: agent-ci-app-key-org-2  # agent-devx
  AGENT_GITHUB_APP: agent-github-app  # agent-devx
  AGENT_QA_E2E: agent-qa-e2e  # agent-devx
  ATLASSIAN_WRITE: atlassian-write  # agent-devx
  CODECOV: codecov  # agent-devx
  DOCKER_REGISTRY_RO: dockerhub-readonly  # agent-delivery
  E2E_AZURE: e2e-azure  # agent-devx
  E2E_GCP: e2e-gcp  # agent-devx
  GITLAB_TOKEN: gitlab-token  # agent-devx
  INSTALL_SCRIPT_API_KEY_ORG2: install-script-api-key-org-2  # agent-devx
  MACOS_GITHUB_APP_1: macos-github-app-one  # agent-devx
  MACOS_GITHUB_APP_2: macos-github-app-two  # agent-devx
  SLACK_AGENT: slack-agent-ci  # agent-devx
  SMP_ACCOUNT: smp  # single-machine-performance
  # End vault variables

  DD_PKG_VERSION: "latest"
  PIPELINE_KEY_ALIAS: "alias/ci_datadog-agent_pipeline-key"

  # Job stage attempts (see https://docs.gitlab.com/ee/ci/runners/configure_runners.html#job-stages-attempts)
  ARTIFACT_DOWNLOAD_ATTEMPTS: 2
  EXECUTOR_JOB_SECTION_ATTEMPTS: 2
  GET_SOURCES_ATTEMPTS: 2
  RESTORE_CACHE_ATTEMPTS: 2
  # Feature flags
  FF_SCRIPT_SECTIONS: 1 # Prevent multiline scripts log collapsing, see https://gitlab.com/gitlab-org/gitlab-runner/-/issues/3392
  FF_KUBERNETES_HONOR_ENTRYPOINT: true # Honor the entrypoint in the Docker image when running Kubernetes jobs
  FF_TIMESTAMPS: true

#
# Condition mixins for simplification of rules
#
.if_main_branch: &if_main_branch
  if: $CI_COMMIT_BRANCH == "main"

.if_not_main_branch: &if_not_main_branch
  if: $CI_COMMIT_BRANCH != "main"

.if_release_branch: &if_release_branch
  if: $CI_COMMIT_BRANCH =~ /^[0-9]+\.[0-9]+\.x$/

.if_deploy: &if_deploy
  if: $DEPLOY_AGENT == "true" || $DDR_WORKFLOW_ID != null

.if_deploy_stable: &if_deploy_stable
  if: ($DEPLOY_AGENT == "true" || $DDR_WORKFLOW_ID != null) && $BUCKET_BRANCH == "stable"

.if_not_deploy: &if_not_deploy
  if: $DEPLOY_AGENT != "true" && $DDR_WORKFLOW_ID == null

.if_deploy_installer: &if_deploy_installer
  if: $DEPLOY_INSTALLER == "true" || $DDR_WORKFLOW_ID != null

.if_deploy_installer_stable: &if_deploy_installer_stable
  if: ($DEPLOY_INSTALLER == "true" || $DDR_WORKFLOW_ID != null) && $BUCKET_BRANCH == "stable"

.if_not_deploy_installer: &if_not_deploy_installer
  if: $DEPLOY_INSTALLER != "true" && $DDR_WORKFLOW_ID == null

.if_tagged_commit: &if_tagged_commit
  if: $CI_COMMIT_TAG != null

.if_not_nightly_or_dev_repo_branch: &if_not_nightly_or_dev_repo_branch
  if: $BUCKET_BRANCH != "nightly" && $BUCKET_BRANCH != "oldnightly" && $BUCKET_BRANCH != "dev"

.if_not_stable_or_beta_repo_branch: &if_not_stable_or_beta_repo_branch
  if: $BUCKET_BRANCH != "beta" && $BUCKET_BRANCH != "stable"

.if_not_stable_repo_branch: &if_not_stable_repo_branch
  if: $BUCKET_BRANCH != "stable"

# CI_PIPELINE_SOURCE can be set to "trigger" or "pipeline" depending on how the trigger was done.
# See https://docs.gitlab.com/ee/ci/triggers/index.html#configure-cicd-jobs-to-run-in-triggered-pipelines.
.if_triggered_pipeline: &if_triggered_pipeline
  if: $CI_PIPELINE_SOURCE == "trigger" || $CI_PIPELINE_SOURCE == "pipeline"

# Rule to trigger all builds conditionally.
# By default:
# - on main and deploy pipelines, all builds are run
# - on branch pipelines, only a subset of build jobs are run (the ARM and MacOS jobs are not run).
# RUN_ALL_BUILDS can be set to true to force all build jobs to be run on a branch pipeline.
# RUN_ALL_BUILDS has no effect on main/deploy pipelines: they always run all builds (as some jobs
# on main and deploy pipelines depend on jobs that are only run if we run all builds).
.if_run_all_builds: &if_run_all_builds
  if: $CI_COMMIT_BRANCH == "main" || $DEPLOY_AGENT == "true" || $RUN_ALL_BUILDS == "true" || $DDR_WORKFLOW_ID != null

.if_not_run_all_builds: &if_not_run_all_builds
  if: $CI_COMMIT_BRANCH != "main" && $DEPLOY_AGENT != "true" && $RUN_ALL_BUILDS != "true" && $DDR_WORKFLOW_ID == null

# Rule to trigger test setup, run, and cleanup.
# By default:
# - on main and deploy pipelines, installer tests are run
# - on branch pipelines, installer tests are run on a subset of the OSes we test
# RUN_E2E_TESTS can be set to on to force all the installer tests to be run on a branch pipeline.
# RUN_E2E_TESTS can be set to false to force installer tests to not run on main/deploy pipelines.
.if_installer_tests: &if_installer_tests
  if: ($CI_COMMIT_BRANCH == "main"  || $DEPLOY_AGENT == "true" || $RUN_E2E_TESTS == "on" || $DDR_WORKFLOW_ID != null) && $RUN_E2E_TESTS != "off"

.if_run_all_e2e_tests: &if_run_all_e2e_tests
  if: $RUN_E2E_TESTS == "on"

# When RUN_E2E_TESTS is set to "auto". We do not enforce a behavior for the tests.
# The behavior of each test will be defined by its rules.
# For example for new-e2e tests created by each team, here is an example of such rules: https://github.com/DataDog/datadog-agent/blob/ba7079d92077ab5898378594dcafb9cd88a77e57/.gitlab-ci.yml#L1160-L1167
# For the installer tests when RUN_E2E_TESTS is set to "auto", we run a subset of tests on branch pipelines and all the tests on main.
.if_auto_e2e_tests: &if_auto_e2e_tests
  if: $RUN_E2E_TESTS == "auto"

.if_disable_e2e_tests: &if_disable_e2e_tests
  if: $RUN_E2E_TESTS == "off"

# Enable forcing all KMT tests to run
.if_run_all_kmt_tests: &if_run_all_kmt_tests
  if: $RUN_KMT_TESTS == 'on'

.if_disable_unit_tests: &if_disable_unit_tests
  if: $RUN_UNIT_TESTS == "off"

.if_run_all_unit_tests: &if_run_all_unit_tests
  if: $RUN_UNIT_TESTS == "on"

.if_deploy_on_beta_repo_branch: &if_deploy_on_beta_repo_branch
  if: ($DEPLOY_AGENT == "true" || $DDR_WORKFLOW_ID != null) && $BUCKET_BRANCH == "beta"

# Rule to trigger jobs only when a tag matches a given pattern (for RCs)
# on the beta branch.
# Note: due to workflow rules, rc tag => deploy pipeline, so there's technically no
# need to check again if the pipeline is a deploy pipeline, but it doesn't hurt
# to explicitly add it.
.if_deploy_on_rc_tag_on_beta_repo_branch: &if_deploy_on_rc_tag_on_beta_repo_branch
  if: ($DEPLOY_AGENT == "true" || $DDR_WORKFLOW_ID != null) && $BUCKET_BRANCH == "beta" && $CI_COMMIT_TAG =~ /^[0-9]+\.[0-9]+\.[0-9]+-rc\.[0-9]+$/

# Schedule on main branch come from conductor, pipeline source is `pipeline`, we use the conductor env variable for identification
.if_scheduled_main: &if_scheduled_main
  if: $DDR_WORKFLOW_ID != null && $CI_COMMIT_BRANCH == "main"

# Rule to trigger jobs only when a branch matches the mergequeue pattern.
.if_mergequeue: &if_mergequeue
  if: $CI_COMMIT_BRANCH =~ /^mq-working-branch-/

.fakeintake_paths: &fakeintake_paths
  paths:
    - "test/fakeintake/**/*"
    - .gitlab/binary_build/fakeintake.yml
    - .gitlab/container_build/fakeintake.yml
    - .gitlab/dev_container_deploy/fakeintake.yml

#
# Workflow rules
# Rules used to define whether a pipeline should run, and with which variables
#
workflow:
  rules:
    - <<: *if_triggered_pipeline
    - <<: *if_main_branch
      variables:
        GO_TEST_SKIP_FLAKE: "false"
    - <<: *if_release_branch
    - <<: *if_deploy
    - <<: *if_deploy_installer
    - if: $CI_COMMIT_TAG == null

#
# List of rule blocks used in the pipeline
# Any job in the pipeline either runs (with when: on_success) in all pipelines, or follows one of the below rule blocks.
#

.except_mergequeue:
  - <<: *if_mergequeue
    when: never

.on_mergequeue:
  - <<: *if_mergequeue
    when: on_success

.manual:
  - !reference [.except_mergequeue]
  - when: manual
    allow_failure: true

.on_main:
  - <<: *if_main_branch

.on_main_manual:
  - <<: *if_main_branch
    when: manual
    allow_failure: true

.on_main_always:
  - <<: *if_main_branch
    when: always

.on_deploy:
  - <<: *if_deploy

.on_deploy_installer:
  - <<: *if_deploy_installer

.on_deploy_failure:
  - <<: *if_deploy
    when: on_failure

.on_deploy_installer_failure:
  - <<: *if_deploy_installer
    when: on_failure

.on_deploy_rc:
  - <<: *if_not_deploy
    when: never
  - <<: *if_deploy_on_rc_tag_on_beta_repo_branch
    when: on_success
    variables:
      AGENT_REPOSITORY: agent
      DSD_REPOSITORY: dogstatsd
      IMG_REGISTRIES: public

# rule to trigger job for internal image deployment if deploy is set or
# manually if not
.on_deploy_internal_or_manual:
  - !reference [.except_mergequeue]
  - <<: *if_deploy
    variables:
      RELEASE_PROD: "true"
  - when: manual
    allow_failure: true
    variables:
      RELEASE_PROD: "false"

# Same as on_deploy_manual, except the job would not run on pipelines
# using beta branch, it would only run for the final release.
.on_deploy_manual_final:
  - <<: *if_not_deploy
    when: never
  - <<: *if_deploy_on_beta_repo_branch
    when: never
  - <<: *if_not_stable_or_beta_repo_branch
    when: manual
    allow_failure: true
    variables:
      AGENT_REPOSITORY: agent-dev
      DSD_REPOSITORY: dogstatsd-dev
      IMG_REGISTRIES: dev
  - when: manual
    allow_failure: true
    variables:
      AGENT_REPOSITORY: agent
      DSD_REPOSITORY: dogstatsd
      IMG_REGISTRIES: public

# This rule is a variation of on_deploy_manual where
# the job is usually run manually, except when the pipeline
# builds an RC: in this case, the job is run automatically.
# This is done to reduce the number of manual steps that have
# to be done when creating RCs.
.on_deploy_manual_auto_on_rc:
  - <<: *if_not_deploy
    when: never
  - <<: *if_not_stable_or_beta_repo_branch
    when: manual
    allow_failure: true
    variables:
      AGENT_REPOSITORY: agent-dev
      DSD_REPOSITORY: dogstatsd-dev
      IMG_REGISTRIES: dev
  - <<: *if_deploy_on_rc_tag_on_beta_repo_branch
    when: on_success
    variables:
      AGENT_REPOSITORY: agent
      DSD_REPOSITORY: dogstatsd
      IMG_REGISTRIES: public
  - when: manual
    allow_failure: true
    variables:
      AGENT_REPOSITORY: agent
      DSD_REPOSITORY: dogstatsd
      IMG_REGISTRIES: public

# This is used for image vulnerability scanning. Because agent 6
# uses python 2, which has many vulnerabilities that will not get
# patched, we do not wish to scan this image. For this reason, only
# agent 7 versions should be published internally using these
# configurations.
.on_deploy_internal_rc:
  - <<: *if_not_deploy
    when: never
  - <<: *if_deploy_on_rc_tag_on_beta_repo_branch
    when: on_success
    variables:
      AGENT_REPOSITORY: ci/datadog-agent/agent-release
      CLUSTER_AGENT_REPOSITORY: ci/datadog-agent/cluster-agent-release
      DSD_REPOSITORY: ci/datadog-agent/dogstatsd-release
      IMG_REGISTRIES: internal-aws-ddbuild

# Same as on_deploy_manual_final, except the job is used to publish images
# to our internal registries.
.on_deploy_internal_manual_final:
  - <<: *if_not_deploy
    when: never
  - <<: *if_deploy_on_beta_repo_branch
    when: never
  - <<: *if_not_stable_or_beta_repo_branch
    when: never
  - when: manual
    allow_failure: true
    variables:
      AGENT_REPOSITORY: ci/datadog-agent/agent-release
      CLUSTER_AGENT_REPOSITORY: ci/datadog-agent/cluster-agent-release
      DSD_REPOSITORY: ci/datadog-agent/dogstatsd-release
      IMG_REGISTRIES: internal-aws-ddbuild

.on_deploy_nightly_repo_branch:
  - <<: *if_not_nightly_or_dev_repo_branch
    when: never
  - <<: *if_deploy

.on_deploy_stable_or_beta_repo_branch:
  - !reference [.except_mergequeue]
  - <<: *if_not_stable_or_beta_repo_branch
    when: manual
    allow_failure: true
  - <<: *if_deploy

.on_deploy_stable_or_beta_repo_branch_manual:
  - <<: *if_not_stable_or_beta_repo_branch
    when: never
  - <<: *if_deploy
    when: manual
    allow_failure: true

# This rule will add the job as manual when running on beta deploy branch
# and will add it as a regular automatically running job when running
# on stable deploy branch.
.on_deploy_stable_or_beta_manual_auto_on_stable:
  - <<: *if_not_stable_or_beta_repo_branch
    when: never
  - <<: *if_not_deploy
    when: never
  - <<: *if_not_stable_repo_branch
    when: manual
    allow_failure: true
  - when: on_success

# Alternative of the above to have an agent-release-management trigger
# for stable branches in case of failure in any previous job
.on_deploy_stable_on_failure:
  - <<: *if_deploy_stable
    when: on_failure

# This rule will add the job as manual when running on beta deploy branch
# and will add it as a regular automatically running job when running
# on stable deploy branch.
.on_deploy_installer_stable_or_beta_manual_auto_on_stable:
  - <<: *if_not_stable_or_beta_repo_branch
    when: never
  - <<: *if_not_deploy_installer
    when: never
  - <<: *if_not_stable_repo_branch
    when: manual
    allow_failure: true
  - when: on_success

# Alternative of the above to have an agent-release-management trigger
# for stable branches in case of failure in any previous job
.on_deploy_installer_stable_on_failure:
  - <<: *if_deploy_installer_stable
    when: on_failure

.except_deploy:
  - <<: *if_deploy
    when: never

.except_no_tests_no_deploy:
  - if: $DEPLOY_AGENT == "false" && $DDR_WORKFLOW_ID == null && $RUN_E2E_TESTS == "off"
    when: manual
    allow_failure: true

.on_main_or_release_branch:
  - <<: *if_main_branch
  - <<: *if_release_branch

.not_on_release_branch_or_tagged_commit:
  - <<: *if_release_branch
    when: never
  - <<: *if_tagged_commit
    when: never

.only_main:
  - <<: *if_not_main_branch
    when: never

.except_main_release_or_mq:
  - <<: *if_main_branch
    when: never
  - <<: *if_release_branch
    when: never
  - !reference [.except_mergequeue]

.on_dev_branches:
  - !reference [.except_main_release_or_mq]
  - <<: *if_tagged_commit
    when: never

.on_main_or_release_branch_or_deploy_always:
  - <<: *if_deploy
    when: always
  - <<: *if_main_branch
    when: always
  - <<: *if_release_branch
    when: always

.on_all_builds:
  - <<: *if_run_all_builds

.on_e2e_tests:
  - <<: *if_installer_tests

.on_all_install_script_tests:
  - <<: *if_installer_tests

.on_default_new_e2e_tests:
  - !reference [.except_mergequeue]
  - <<: *if_disable_e2e_tests
    when: never
  - <<: *if_installer_tests
  - <<: *if_auto_e2e_tests
    variables:
      E2E_OSVERS: $E2E_BRANCH_OSVERS

.security_agent_change_paths: &security_agent_change_paths
  - pkg/ebpf/**/*
  - pkg/security/**/*
  - pkg/eventmonitor/**/*
  - .gitlab/kernel_matrix_testing/security_agent.yml
  - .gitlab/kernel_matrix_testing/common.yml
  - .gitlab/source_test/ebpf.yml
  - test/new-e2e/tests/cws/**/*
  - test/new-e2e/system-probe/**/*
  - test/new-e2e/scenarios/system-probe/**/*
  - test/new-e2e/pkg/runner/**/*
  - test/new-e2e/pkg/utils/**/*
  - test/new-e2e/go.mod
  - tasks/security_agent.py
  - tasks/kmt.py
  - tasks/kernel_matrix_testing/*

.on_security_agent_changes_or_manual:
  - <<: *if_main_branch
    allow_failure: true
  - !reference [.except_mergequeue]
  - <<: *if_run_all_kmt_tests
  - changes:
      paths: *security_agent_change_paths
      compare_to: $COMPARE_TO_BRANCH
  - when: manual
    allow_failure: true

.if_windows_installer_changes: &if_windows_installer_changes
  changes:
      paths:
        - tools/windows/DatadogAgentInstaller/**/*
        - .gitlab/e2e_install_packages/windows.yml
        - test/new-e2e/tests/windows/install-test/**/*
        - test/new-e2e/tests/windows/domain-test/**/*
        - tasks/msi.py
        - omnibus/python-scripts/**/*
        - omnibus/lib/**/*
        - omnibus/config/projects/agent.rb
        - omnibus/config/software/**/*
        - omnibus/config/templates/**/*
        - release.json
      compare_to: $COMPARE_TO_BRANCH

.except_windows_installer_changes:
  - <<: *if_windows_installer_changes
    when: never

.system_probe_change_paths: &system_probe_change_paths
  - cmd/system-probe/**/*
  - pkg/collector/corechecks/ebpf/**/*
  - pkg/collector/corechecks/servicediscovery/module/*
  - pkg/ebpf/**/*
  - pkg/network/**/*
  - pkg/process/monitor/*
  - pkg/util/kernel/**/*
  - pkg/dynamicinstrumentation/**/*
  - pkg/gpu/**/*
  - .gitlab/kernel_matrix_testing/system_probe.yml
  - .gitlab/kernel_matrix_testing/common.yml
  - .gitlab/source_test/ebpf.yml
  - test/new-e2e/system-probe/**/*
  - test/new-e2e/scenarios/system-probe/**/*
  - test/new-e2e/pkg/runner/**/*
  - test/new-e2e/pkg/utils/**/*
  - test/new-e2e/go.mod
  - tasks/system_probe.py
  - tasks/kmt.py
  - tasks/kernel_matrix_testing/*

.on_system_probe_or_e2e_changes_or_manual:
  - <<: *if_main_branch
  - !reference [.except_mergequeue]
  - <<: *if_run_all_kmt_tests
  - changes:
      paths: *system_probe_change_paths
      compare_to: $COMPARE_TO_BRANCH

# New E2E related rules

.on_e2e_main_release_or_rc: # This rule is used as a base for all new-e2e rules
  - <<: *if_disable_e2e_tests
    when: never
  - !reference [.except_mergequeue]
  - <<: *if_run_all_e2e_tests
    when: on_success
  - <<: *if_main_branch
    when: on_success
  - <<: *if_release_branch
    when: on_success
  - if: $CI_COMMIT_TAG =~ /^[0-9]+\.[0-9]+\.[0-9]+-rc\.[0-9]+$/
    when: on_success
  - changes:
      paths:
        - .gitlab/e2e/e2e.yml
        - test/new-e2e/pkg/**/*
        - test/new-e2e/go.mod
        - flakes.yaml
        - release.json
      compare_to: $COMPARE_TO_BRANCH

.on_e2e_or_windows_installer_changes:
  - !reference [.on_e2e_main_release_or_rc]
  - <<: *if_windows_installer_changes
    when: on_success

.on_e2e_or_fakeintake_changes_or_manual:
  - !reference [.on_e2e_main_release_or_rc]
  - changes:
      <<: *fakeintake_paths
      compare_to: $COMPARE_TO_BRANCH
    variables:
      FAKEINTAKE_IMAGE_OVERRIDE: "public.ecr.aws/datadog/fakeintake:v$CI_COMMIT_SHORT_SHA"
    when: on_success
  - changes:
      paths:
        - test/new-e2e/test-infra-definition/*
      compare_to: $COMPARE_TO_BRANCH
    when: on_success
  - when: manual
    allow_failure: true

.on_container_or_e2e_changes:
  - !reference [.on_e2e_main_release_or_rc]
  - changes:
      paths:
        - comp/core/tagger/**/*
        - comp/core/workloadmeta/**/*
        - comp/core/autodiscovery/listeners/**/*
        - comp/core/autodiscovery/providers/**/*
        - comp/languagedetection/**/*
        - pkg/clusteragent/admission/mutate/**/*
        - pkg/collector/corechecks/cluster/**/*
        - pkg/collector/corechecks/containers/**/*
        - pkg/collector/corechecks/containerimage/**/*
        - pkg/collector/corechecks/containerlifecycle/**/*
        - pkg/collector/corechecks/sbom/**/*
        - pkg/sbom/**/*
        - pkg/util/clusteragent/**/*
        - pkg/util/containerd/**/*
        - pkg/util/containers/**/*
        - pkg/util/docker/**/*
        - pkg/util/ecs/**/*
        - pkg/util/kubernetes/**/*
        - pkg/util/cgroups/**/*
        - pkg/util/trivy/**/*
        - test/new-e2e/tests/containers/**/*
        - test/new-e2e/go.mod
      compare_to: $COMPARE_TO_BRANCH
    when: on_success

.on_rc_or_e2e_changes:
  - !reference [.on_e2e_main_release_or_rc]
  - changes:
      paths:
        - pkg/config/remote/**/*
        - comp/remote-config/**/*
        - test/new-e2e/tests/remote-config/**/*
      compare_to: $COMPARE_TO_BRANCH

.on_arun_or_e2e_changes:
  - !reference [.on_e2e_main_release_or_rc]
  - changes:
      paths:
        - cmd/**/*
        - pkg/**/*
        - comp/**/*
        - test/new-e2e/tests/agent-runtimes/**/*
      compare_to: $COMPARE_TO_BRANCH

.on_acfg_or_e2e_changes:
  - !reference [.on_e2e_main_release_or_rc]
  - changes:
      paths:
        - cmd/**/*
        - pkg/**/*
        - comp/**/*
        - test/new-e2e/tests/agent-configuration//**/*
      compare_to: $COMPARE_TO_BRANCH

.on_subcommands_or_e2e_changes:
  - !reference [.on_e2e_main_release_or_rc]
  - changes:
      paths:
        - cmd/**/*
        - pkg/**/*
        - comp/**/*
        - test/new-e2e/tests/agent-subcommands/**/*
      compare_to: $COMPARE_TO_BRANCH

.on_language-detection_or_e2e_changes:
  - !reference [.on_e2e_main_release_or_rc]
  - changes:
      paths:
        # TODO: Add paths that should trigger tests for language detection
        - test/new-e2e/tests/language-detection/**/*
      compare_to: $COMPARE_TO_BRANCH

.on_npm_or_e2e_changes:
  - !reference [.on_e2e_main_release_or_rc]
  - changes:
      paths:
        # TODO: Add paths that should trigger tests for npm
        - pkg/network/**/*
        - test/new-e2e/tests/npm/**/*
      compare_to: $COMPARE_TO_BRANCH

.on_discovery_or_e2e_changes:
  - !reference [.on_e2e_main_release_or_rc]
  - changes:
      paths:
        - cmd/agent/dist/conf.d/service_discovery.d/*
        - test/new-e2e/tests/discovery/**/*
        - pkg/collector/corechecks/servicediscovery/**/*
        - pkg/discovery/**/*
      compare_to: $COMPARE_TO_BRANCH

.on_amp_or_e2e_changes:
  - !reference [.on_e2e_main_release_or_rc]
  - changes:
      paths:
        - test/new-e2e/tests/agent-metric-pipelines/**/*
        - cmd/agent/subcommands/dogstatsd*/*
        - cmd/dogstatsd/**/*
        - comp/agent/jmxlogger/**/*
        - comp/aggregator/**/*
        - comp/collector/**/*
        - comp/core/agenttelemetry/**/*
        - comp/dogstatsd/**/*
        - comp/forwarder/**/*
        - comp/serializer/**/*
        - pkg/aggregator/**/*
        - pkg/collector/**/*
        - pkg/commonchecks/**/*
        - pkg/jmxfetch/**/*
        - pkg/metrics/**/*
        - pkg/persistentcache/**/*
        - pkg/serializer/**/*
        - rtloader/**/*
      compare_to: $COMPARE_TO_BRANCH

.on_alp_or_e2e_changes:
  - !reference [.on_e2e_main_release_or_rc]
  - changes:
      paths:
        - test/new-e2e/tests/agent-log-pipelines/**/*
        - cmd/agent/subcommands/streamlogs/*
        - comp/core/agenttelemetry/**/*
        - comp/core/autodiscovery/providers/config_reader*.go
        - comp/core/autodiscovery/providers/file*.go
        - comp/logs/**/*
        - pkg/logs/**/*
      compare_to: $COMPARE_TO_BRANCH

.on_cws_or_e2e_changes:
  - !reference [.on_e2e_main_release_or_rc]
  - changes:
      paths: *security_agent_change_paths
      compare_to: $COMPARE_TO_BRANCH

.on_process_or_e2e_changes:
  - !reference [.on_e2e_main_release_or_rc]
  - changes:
      paths:
        - test/new-e2e/tests/process/**/*
        - cmd/process-agent/**/*
        - comp/process/**/*
        - pkg/process/**/*
        - pkg/config/setup/process.go
      compare_to: $COMPARE_TO_BRANCH

.on_orchestrator_or_e2e_changes:
  - !reference [.on_e2e_main_release_or_rc]
  - changes:
      paths:
        - comp/forwarder/defaultforwarder/**/*
        - pkg/collector/corechecks/cluster/orchestrator/**/*
        - pkg/collector/corechecks/orchestrator/**/*
        - test/new-e2e/tests/orchestrator/**/*
      compare_to: $COMPARE_TO_BRANCH

.on_apm_or_e2e_changes:
  - !reference [.on_e2e_main_release_or_rc]
  - changes:
      paths:
        - pkg/trace/**/*
        - cmd/trace-agent/**/*
        - comp/trace/**/*
        - test/new-e2e/tests/apm/**/*
        - test/new-e2e/go.mod
      compare_to: $COMPARE_TO_BRANCH
    when: on_success

.on_installer_or_e2e_changes:
  - !reference [.on_e2e_main_release_or_rc]
  - changes:
      paths:
        - .gitlab/**/*
        - omnibus/config/**/*
        - pkg/fleet/**/*
        - cmd/installer/**/*
        - test/new-e2e/tests/installer/**/*
        - tasks/installer.py
      compare_to: $COMPARE_TO_BRANCH
    when: on_success

.on_ndm_netflow_or_e2e_changes:
  - !reference [.on_e2e_main_release_or_rc]
  - changes:
      paths:
        - comp/netflow/**/*
        - test/new-e2e/tests/ndm/netflow/**/*
        - test/new-e2e/go.mod
      compare_to: $COMPARE_TO_BRANCH
    when: on_success

.on_ndm_snmp_or_e2e_changes:
  - !reference [.on_e2e_main_release_or_rc]
  - changes:
      paths:
        - pkg/collector/corechecks/snmp/**/*
        - test/new-e2e/tests/ndm/snmp/**/*
        - test/new-e2e/go.mod
      compare_to: $COMPARE_TO_BRANCH
    when: on_success
  - when: manual
    allow_failure: true

.on_ha_agent_or_e2e_changes:
  - !reference [.on_e2e_main_release_or_rc]
  - changes:
      paths:
        - comp/haagent/**/*
        - pkg/aggregator/**/*
        - test/new-e2e/tests/ha-agent/**/*
        - test/new-e2e/go.mod
      compare_to: $COMPARE_TO_BRANCH
    when: on_success

.on_netpath_or_e2e_changes:
  - !reference [.on_e2e_main_release_or_rc]
  - changes:
      paths:
        - pkg/collector/corechecks/networkpath/**/*
        - test/new-e2e/tests/netpath/**/*
        - test/new-e2e/go.mod
      compare_to: $COMPARE_TO_BRANCH
    when: on_success

.on_otel_or_e2e_changes:
  - !reference [.on_e2e_main_release_or_rc]
  - changes:
      paths:
        - cmd/otel-agent/**/*
        - comp/otelcol/**/*
        - pkg/trace/api/otlp.go
        - pkg/trace/stats/otel_util.go
        - pkg/trace/transform/transform.go
        - test/new-e2e/tests/otel/**/*
      compare_to: $COMPARE_TO_BRANCH
    when: on_success

.on_windows_service_or_e2e_changes:
  - !reference [.on_e2e_main_release_or_rc]
  - changes:
      paths:
        - cmd/**/*
        - pkg/util/winutil/servicemain/**/*
        - pkg/util/winutil/messagestrings/**/*
        - tasks/windows_resources.py
        - test/new-e2e/tests/windows/service-test/**/*
      compare_to: $COMPARE_TO_BRANCH
    when: on_success

.on_trace_agent_changes_or_manual:
  - !reference [.except_mergequeue]
  - changes:
      paths:
        - pkg/trace/**/*
        - .gitlab/benchmarks/*
      compare_to: $COMPARE_TO_BRANCH
    when: on_success
  - when: manual
    allow_failure: true

.on_cspm_or_e2e_changes:
  - !reference [.on_e2e_main_release_or_rc]
  - changes:
      paths:
        - pkg/security/**/*
        - test/new-e2e/tests/cspm/**/* #TODO: Add other paths that should trigger the execution of CSPM e2e tests
      compare_to: $COMPARE_TO_BRANCH
    when: on_success

.on_windows_systemprobe_or_e2e_changes:
  - !reference [.on_e2e_main_release_or_rc]
  - changes:
      paths:
        - pkg/collector/corechecks/servicediscovery/module/*
        - pkg/network/**/*
        - pkg/process/monitor/*
        - pkg/util/kernel/**/*
        - test/new-e2e/tests/sysprobe-functional/**/*
      compare_to: $COMPARE_TO_BRANCH
    when: on_success

.on_windows_security_or_e2e_changes:
  - !reference [.on_e2e_main_release_or_rc]
  - changes:
      paths:
        - pkg/security/**/*
        - pkg/eventmonitor/**/*
        - test/new-e2e/tests/security-agent-functional/**/*
      compare_to: $COMPARE_TO_BRANCH
    when: on_success

.on_scheduled_main:
  - <<: *if_scheduled_main
    when: always

.on_main_or_rc_and_no_skip_e2e:
  - <<: *if_disable_e2e_tests
    when: never
  - <<: *if_release_branch
    when: on_success
  - if: $CI_COMMIT_TAG =~ /^[0-9]+\.[0-9]+\.[0-9]+-rc\.[0-9]+$/
    when: on_success
  - <<: *if_main_branch
    when: on_success

.except_disable_unit_tests:
  - <<: *if_disable_unit_tests
    when: never

.except_disable_e2e_tests:
  - <<: *if_disable_e2e_tests
    when: never

.on_macos_gui_change:
  - !reference [.except_mergequeue] # The prerequisites are not run in the mergequeue pipeline so we need to skip this rule
  - changes:
      paths:
        - comp/core/gui/guiimpl/systray/**/*
      compare_to: $COMPARE_TO_BRANCH

.on_packaging_change:
  - !reference [.except_mergequeue] # The prerequisites are not run in the mergequeue pipeline so we need to skip this rule
  - changes:
      paths:
        - omnibus/**/*
        - .gitlab-ci.yml
        - release.json
        - .gitlab/package_build/**/*
      compare_to: $COMPARE_TO_BRANCH

.on_go-version_change:
  - !reference [.except_mergequeue] # The prerequisites are not run in the mergequeue pipeline so we need to skip this rule
  - changes:
      paths:
        - .go-version
      compare_to: $COMPARE_TO_BRANCH

.on_fakeintake_changes:
  - changes:
      <<: *fakeintake_paths
      compare_to: $COMPARE_TO_BRANCH

.on_fakeintake_changes_on_main:
  - changes:
      <<: *fakeintake_paths
    <<: *if_main_branch

.fast_on_dev_branch_only:
  - <<: *if_main_branch
    variables:
      FAST_TESTS: "false"
      # Push coverage cache on main branch
      COVERAGE_CACHE_FLAG: "--push-coverage-cache"
  - <<: *if_release_branch
    variables:
      FAST_TESTS: "false"
      COVERAGE_CACHE_FLAG: ""
  - <<: *if_tagged_commit
    variables:
      FAST_TESTS: "false"
      COVERAGE_CACHE_FLAG: ""
  - <<: *if_triggered_pipeline
    variables:
      FAST_TESTS: "false"
      COVERAGE_CACHE_FLAG: ""
  - <<: *if_run_all_unit_tests
    variables:
      FAST_TESTS: "false"
      COVERAGE_CACHE_FLAG: ""
  - variables:
      FAST_TESTS: "true"
      # Pull coverage cache on dev branches
      COVERAGE_CACHE_FLAG: "--pull-coverage-cache"

.on_gitlab_changes:
  changes:
    paths:
      - .gitlab-ci.yml
      - .gitlab/**/*
      - .gitlab/**/.*
    compare_to: $COMPARE_TO_BRANCH

.on_gitlab_changes_or_mergequeue_or_main:
  - !reference [.on_gitlab_changes]
  - !reference [.on_mergequeue]
  - !reference [.on_main]

.on_invoke_tasks_changes:
  - <<: *if_main_branch
  - changes:
      paths:
        - tasks/**/*
      compare_to: $COMPARE_TO_BRANCH

.on_powershell_module_or_e2e_changes_or_manual:
  - !reference [.on_e2e_main_release_or_rc]
  - changes:
      paths:
        - test/new-e2e/tests/windows/powershell-module-test/*
      compare_to: $COMPARE_TO_BRANCH
  - when: manual
    allow_failure: true

.on_gpu_or_e2e_changes:
  - !reference [.on_e2e_main_release_or_rc]
  - changes:
      paths:
        - pkg/gpu/**/*
        - test/new-e2e/tests/gpu/**/*
        - pkg/collector/corechecks/gpu/**/*
        - comp/core/workloadmeta/collectors/internal/nvml/**/*
        - comp/core/autodiscovery/providers/gpu.go
        - pkg/config/autodiscovery/autodiscovery.go
      compare_to: $COMPARE_TO_BRANCH

.on_installer_systemd_changes:
  - <<: *if_main_branch
  - !reference [.except_mergequeue]
  - changes:
      paths:
        - pkg/fleet/installer/packages/embedded/*.service
      compare_to: $COMPARE_TO_BRANCH
  - when: manual
    allow_failure: true

# windows_docker_2022 configures the job to use the Windows Server 2022 runners.
# Use in jobs that need to run on Windows Server 2022 runners.
.windows_docker_2022:
  tags: ["runner:windows-docker", "windowsversion:2022"]
  variables:
    # Full image name for Agent windows build image, for use in docker run command
    WINBUILDIMAGE: registry.ddbuild.io/ci/datadog-agent-buildimages/windows_ltsc2022_${ARCH}${DATADOG_AGENT_WINBUILDIMAGES_SUFFIX}:${DATADOG_AGENT_WINBUILDIMAGES}

# The windows-v2 runner is currently only used in container_build jobs needed to do authenticated push. It should not replace the basic windows runner, unless agreeded first with #ci-infra team
.windows_docker_v2_2022:
  tags: ["windows-v2:2022"]
  variables:
    # Full image name for Agent windows build image, for use in docker run command
    WINBUILDIMAGE: registry.ddbuild.io/ci/datadog-agent-buildimages/windows_ltsc2022_${ARCH}${DATADOG_AGENT_WINBUILDIMAGES_SUFFIX}:${DATADOG_AGENT_WINBUILDIMAGES}

# windows_docker_2019 configures the job to use the Windows Server 2019 runners.
# Use in jobs that need to run on Windows Server 2019 runners.
.windows_docker_2019:
  tags: ["windows-v2:2019"]

# windows_docker_default configures the job to use the default Windows Server runners
# Use in jobs that may need to have their version updated in the future.
#
# Current default: Windows Server 2022
.windows_docker_default:
  extends: .windows_docker_2022<|MERGE_RESOLUTION|>--- conflicted
+++ resolved
@@ -168,13 +168,8 @@
   # Build images versions
   # To use images from datadog-agent-buildimages dev branches, set the corresponding
   # SUFFIX variable to _test_only
-<<<<<<< HEAD
   DATADOG_AGENT_BUILDIMAGES_SUFFIX: "_test_only"
   DATADOG_AGENT_BUILDIMAGES: v56125345-ecff35ad
-=======
-  DATADOG_AGENT_BUILDIMAGES_SUFFIX: ""
-  DATADOG_AGENT_BUILDIMAGES: v62029117-1ba50f31
->>>>>>> da89293e
   DATADOG_AGENT_WINBUILDIMAGES_SUFFIX: ""
   DATADOG_AGENT_WINBUILDIMAGES: v62029117-1ba50f31
   DATADOG_AGENT_ARMBUILDIMAGES_SUFFIX: ""
