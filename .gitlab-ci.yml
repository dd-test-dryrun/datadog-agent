--- conflicted
+++ resolved
@@ -941,11 +941,7 @@
         - test/kitchen/test/integration/security-agent-test/**/*
         - test/kitchen/test/integration/security-agent-stress/**/*
         - .gitlab/functional_test/security_agent.yml
-<<<<<<< HEAD
-      compare_to: 7.50.x # TODO: use a variable, when this is supported https://gitlab.com/gitlab-org/gitlab/-/issues/369916
-=======
       compare_to: 7.51.x # TODO: use a variable, when this is supported https://gitlab.com/gitlab-org/gitlab/-/issues/369916
->>>>>>> 5b3c5ccb
     when: on_success
   - when: manual
     allow_failure: true
@@ -973,11 +969,7 @@
         - test/new-e2e-utils/**/*
         - test/new-e2e/go.mod
         - tasks/system_probe.py
-<<<<<<< HEAD
-      compare_to: 7.50.x # TODO: use a variable, when this is supported https://gitlab.com/gitlab-org/gitlab/-/issues/369916
-=======
       compare_to: 7.51.x # TODO: use a variable, when this is supported https://gitlab.com/gitlab-org/gitlab/-/issues/369916
->>>>>>> 5b3c5ccb
     when: on_success
   - when: manual
     allow_failure: true
