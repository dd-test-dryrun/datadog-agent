--- conflicted
+++ resolved
@@ -586,12 +586,7 @@
 /pkg/networkdevice/                     @DataDog/ndm-core
 /pkg/snmp/                              @DataDog/ndm-core
 /pkg/tagger/                            @DataDog/container-platform
-<<<<<<< HEAD
 /pkg/windowsdriver/                     @DataDog/windows-agent
-/comp/core/workloadmeta/collectors/internal/cloudfoundry @DataDog/agent-integrations
-/comp/core/workloadmeta/collectors/internal/nvml @DataDog/ebpf-platform
-=======
-/pkg/windowsdriver/                     @DataDog/windows-kernel-integrations
 /comp/core/workloadmeta/collectors/internal/cloudfoundry  @DataDog/agent-integrations
 /comp/core/workloadmeta/collectors/internal/containerd    @DataDog/container-platform @DataDog/container-integrations
 /comp/core/workloadmeta/collectors/internal/crio          @DataDog/container-platform @DataDog/container-integrations
@@ -604,7 +599,6 @@
 /comp/core/workloadmeta/collectors/internal/nvml          @DataDog/ebpf-platform
 /comp/core/workloadmeta/collectors/internal/podman        @DataDog/container-platform @DataDog/container-integrations
 /comp/core/tagger/collectors            @DataDog/container-platform @DataDog/container-integrations
->>>>>>> 1cf7a6f1
 /pkg/sbom/                              @DataDog/agent-security @DataDog/container-integrations
 /pkg/networkpath/                       @DataDog/Networks
 /pkg/collector/corechecks/networkpath/  @DataDog/Networks
