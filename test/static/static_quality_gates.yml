static_quality_gate_agent_deb_amd64:
<<<<<<< HEAD
  max_on_disk_size: 772.71 MiB
  max_on_wire_size: 190.3 MiB
static_quality_gate_agent_deb_amd64_fips:
  max_on_disk_size: 770.58 MiB
  max_on_wire_size: 189.54 MiB
static_quality_gate_agent_heroku_amd64:
  max_on_disk_size: 429.52 MiB
  max_on_wire_size: 113.74 MiB
static_quality_gate_agent_msi:
  max_on_disk_size: 977.78 MiB
  max_on_wire_size: 150.36 MiB
static_quality_gate_agent_rpm_amd64:
  max_on_disk_size: 772.6 MiB
  max_on_wire_size: 191.98 MiB
static_quality_gate_agent_rpm_amd64_fips:
  max_on_disk_size: 770.59 MiB
  max_on_wire_size: 191.59 MiB
static_quality_gate_agent_rpm_arm64:
  max_on_disk_size: 763.79 MiB
  max_on_wire_size: 174.59 MiB
static_quality_gate_agent_rpm_arm64_fips:
  max_on_disk_size: 762.01 MiB
  max_on_wire_size: 173.29 MiB
static_quality_gate_agent_suse_amd64:
  max_on_disk_size: 772.66 MiB
  max_on_wire_size: 191.98 MiB
static_quality_gate_agent_suse_amd64_fips:
  max_on_disk_size: 770.7 MiB
  max_on_wire_size: 191.59 MiB
static_quality_gate_agent_suse_arm64:
  max_on_disk_size: 763.86 MiB
  max_on_wire_size: 174.59 MiB
static_quality_gate_agent_suse_arm64_fips:
  max_on_disk_size: 762.1 MiB
  max_on_wire_size: 173.29 MiB
static_quality_gate_docker_agent_amd64:
  max_on_disk_size: 857.34 MiB
  max_on_wire_size: 290.27 MiB
static_quality_gate_docker_agent_arm64:
  max_on_disk_size: 871.8 MiB
  max_on_wire_size: 276.77 MiB
static_quality_gate_docker_agent_jmx_amd64:
  max_on_disk_size: 857.34 MiB
  max_on_wire_size: 290.27 MiB
static_quality_gate_docker_agent_jmx_arm64:
  max_on_disk_size: 871.8 MiB
  max_on_wire_size: 276.77 MiB
static_quality_gate_docker_agent_windows1809:
  max_on_disk_size: 857.34 MiB
  max_on_wire_size: 290.27 MiB
static_quality_gate_docker_agent_windows1809_core:
  max_on_disk_size: 857.34 MiB
  max_on_wire_size: 290.27 MiB
static_quality_gate_docker_agent_windows1809_core_jmx:
  max_on_disk_size: 857.34 MiB
  max_on_wire_size: 290.27 MiB
static_quality_gate_docker_agent_windows1809_jmx:
  max_on_disk_size: 857.34 MiB
  max_on_wire_size: 290.27 MiB
static_quality_gate_docker_agent_windows2022:
  max_on_disk_size: 857.34 MiB
  max_on_wire_size: 290.27 MiB
static_quality_gate_docker_agent_windows2022_core:
  max_on_disk_size: 857.34 MiB
  max_on_wire_size: 290.27 MiB
static_quality_gate_docker_agent_windows2022_core_jmx:
  max_on_disk_size: 857.34 MiB
  max_on_wire_size: 290.27 MiB
static_quality_gate_docker_agent_windows2022_jmx:
  max_on_disk_size: 857.34 MiB
  max_on_wire_size: 290.27 MiB
static_quality_gate_docker_cluster_agent_amd64:
  max_on_disk_size: 264.09 MiB
  max_on_wire_size: 106.66 MiB
static_quality_gate_docker_cluster_agent_arm64:
  max_on_disk_size: 280.04 MiB
  max_on_wire_size: 101.49 MiB
=======
  max_on_disk_size: 778.06 MiB
  max_on_wire_size: 191.06 MiB
static_quality_gate_agent_deb_amd64_fips:
  max_on_disk_size: 776.09 MiB
  max_on_wire_size: 190.72 MiB
static_quality_gate_agent_heroku_amd64:
  max_on_disk_size: 434.99 MiB
  max_on_wire_size: 114.34 MiB
static_quality_gate_agent_msi:
  max_on_disk_size: 978.45 MiB
  max_on_wire_size: 151.65 MiB
static_quality_gate_agent_rpm_amd64:
  max_on_disk_size: 778.06 MiB
  max_on_wire_size: 193.42 MiB
static_quality_gate_agent_rpm_amd64_fips:
  max_on_disk_size: 776.06 MiB
  max_on_wire_size: 192.61 MiB
static_quality_gate_agent_rpm_arm64:
  max_on_disk_size: 768.33 MiB
  max_on_wire_size: 174.71 MiB
static_quality_gate_agent_rpm_arm64_fips:
  max_on_disk_size: 766.55 MiB
  max_on_wire_size: 173.92 MiB
static_quality_gate_agent_suse_amd64:
  max_on_disk_size: 778.08 MiB
  max_on_wire_size: 193.42 MiB
static_quality_gate_agent_suse_amd64_fips:
  max_on_disk_size: 776.11 MiB
  max_on_wire_size: 192.78 MiB
static_quality_gate_agent_suse_arm64:
  max_on_disk_size: 768.31 MiB
  max_on_wire_size: 174.71 MiB
static_quality_gate_agent_suse_arm64_fips:
  max_on_disk_size: 766.5 MiB
  max_on_wire_size: 173.92 MiB
static_quality_gate_docker_agent_amd64:
  max_on_disk_size: 862.5 MiB
  max_on_wire_size: 292.00 MiB
static_quality_gate_docker_agent_arm64:
  max_on_disk_size: 875.62 MiB
  max_on_wire_size: 277.94 MiB
static_quality_gate_docker_agent_jmx_amd64:
  max_on_disk_size: 862.5 MiB
  max_on_wire_size: 292.00 MiB
static_quality_gate_docker_agent_jmx_arm64:
  max_on_disk_size: 876.23 MiB
  max_on_wire_size: 277.94 MiB
static_quality_gate_docker_agent_windows1809:
  max_on_disk_size: 862.5 MiB
  max_on_wire_size: 292.00 MiB
static_quality_gate_docker_agent_windows1809_core:
  max_on_disk_size: 862.5 MiB
  max_on_wire_size: 292.00 MiB
static_quality_gate_docker_agent_windows1809_core_jmx:
  max_on_disk_size: 862.5 MiB
  max_on_wire_size: 292.00 MiB
static_quality_gate_docker_agent_windows1809_jmx:
  max_on_disk_size: 862.5 MiB
  max_on_wire_size: 292.00 MiB
static_quality_gate_docker_agent_windows2022:
  max_on_disk_size: 862.5 MiB
  max_on_wire_size: 292.00 MiB
static_quality_gate_docker_agent_windows2022_core:
  max_on_disk_size: 862.5 MiB
  max_on_wire_size: 292.00 MiB
static_quality_gate_docker_agent_windows2022_core_jmx:
  max_on_disk_size: 862.5 MiB
  max_on_wire_size: 292.00 MiB
static_quality_gate_docker_agent_windows2022_jmx:
  max_on_disk_size: 862.5 MiB
  max_on_wire_size: 292.00 MiB
static_quality_gate_docker_cluster_agent_amd64:
  max_on_disk_size: 263.4 MiB
  max_on_wire_size: 104.07 MiB
static_quality_gate_docker_cluster_agent_arm64:
  max_on_disk_size: 279.38 MiB
  max_on_wire_size: 98.95 MiB
>>>>>>> 8877966f
static_quality_gate_docker_cws_instrumentation_amd64:
  max_on_disk_size: 7.6 MiB
  max_on_wire_size: 3.77 MiB
static_quality_gate_docker_cws_instrumentation_arm64:
  max_on_disk_size: 7.39 MiB
  max_on_wire_size: 3.55 MiB
static_quality_gate_docker_dogstatsd_amd64:
<<<<<<< HEAD
  max_on_disk_size: 47.04 MiB
  max_on_wire_size: 18.34 MiB
static_quality_gate_docker_dogstatsd_arm64:
  max_on_disk_size: 45.66 MiB
  max_on_wire_size: 17.2 MiB
static_quality_gate_dogstatsd_deb_amd64:
  max_on_disk_size: 38.9 MiB
  max_on_wire_size: 10.79 MiB
static_quality_gate_dogstatsd_deb_arm64:
  max_on_disk_size: 37.49 MiB
  max_on_wire_size: 9.49 MiB
static_quality_gate_dogstatsd_rpm_amd64:
  max_on_disk_size: 38.9 MiB
  max_on_wire_size: 10.81 MiB
static_quality_gate_dogstatsd_suse_amd64:
  max_on_disk_size: 38.9 MiB
  max_on_wire_size: 10.81 MiB
static_quality_gate_iot_agent_deb_amd64:
  max_on_disk_size: 58.72 MiB
  max_on_wire_size: 15.51 MiB
static_quality_gate_iot_agent_deb_arm64:
  max_on_disk_size: 56.16 MiB
  max_on_wire_size: 13.53 MiB
=======
  max_on_disk_size: 46.39 MiB
  max_on_wire_size: 17.78 MiB
static_quality_gate_docker_dogstatsd_arm64:
  max_on_disk_size: 45.05 MiB
  max_on_wire_size: 16.65 MiB
static_quality_gate_dogstatsd_deb_amd64:
  max_on_disk_size: 38.4 MiB
  max_on_wire_size: 10.26 MiB
static_quality_gate_dogstatsd_deb_arm64:
  max_on_disk_size: 36.98 MiB
  max_on_wire_size: 8.96 MiB
static_quality_gate_dogstatsd_rpm_amd64:
  max_on_disk_size: 38.4 MiB
  max_on_wire_size: 10.27 MiB
static_quality_gate_dogstatsd_suse_amd64:
  max_on_disk_size: 38.4 MiB
  max_on_wire_size: 10.27 MiB
static_quality_gate_iot_agent_deb_amd64:
  max_on_disk_size: 58.51 MiB
  max_on_wire_size: 15.02 MiB
static_quality_gate_iot_agent_deb_arm64:
  max_on_disk_size: 55.94 MiB
  max_on_wire_size: 13.05 MiB
>>>>>>> 8877966f
static_quality_gate_iot_agent_deb_armhf:
  max_on_disk_size: 54.85 MiB
  max_on_wire_size: 13.53 MiB
static_quality_gate_iot_agent_rpm_amd64:
<<<<<<< HEAD
  max_on_disk_size: 58.72 MiB
  max_on_wire_size: 15.54 MiB
static_quality_gate_iot_agent_rpm_arm64:
  max_on_disk_size: 56.16 MiB
  max_on_wire_size: 13.56 MiB
static_quality_gate_iot_agent_suse_amd64:
  max_on_disk_size: 58.72 MiB
  max_on_wire_size: 15.54 MiB
=======
  max_on_disk_size: 58.51 MiB
  max_on_wire_size: 15.04 MiB
static_quality_gate_iot_agent_rpm_arm64:
  max_on_disk_size: 55.94 MiB
  max_on_wire_size: 13.07 MiB
static_quality_gate_iot_agent_suse_amd64:
  max_on_disk_size: 58.51 MiB
  max_on_wire_size: 15.04 MiB
>>>>>>> 8877966f
<|MERGE_RESOLUTION|>--- conflicted
+++ resolved
@@ -1,83 +1,4 @@
 static_quality_gate_agent_deb_amd64:
-<<<<<<< HEAD
-  max_on_disk_size: 772.71 MiB
-  max_on_wire_size: 190.3 MiB
-static_quality_gate_agent_deb_amd64_fips:
-  max_on_disk_size: 770.58 MiB
-  max_on_wire_size: 189.54 MiB
-static_quality_gate_agent_heroku_amd64:
-  max_on_disk_size: 429.52 MiB
-  max_on_wire_size: 113.74 MiB
-static_quality_gate_agent_msi:
-  max_on_disk_size: 977.78 MiB
-  max_on_wire_size: 150.36 MiB
-static_quality_gate_agent_rpm_amd64:
-  max_on_disk_size: 772.6 MiB
-  max_on_wire_size: 191.98 MiB
-static_quality_gate_agent_rpm_amd64_fips:
-  max_on_disk_size: 770.59 MiB
-  max_on_wire_size: 191.59 MiB
-static_quality_gate_agent_rpm_arm64:
-  max_on_disk_size: 763.79 MiB
-  max_on_wire_size: 174.59 MiB
-static_quality_gate_agent_rpm_arm64_fips:
-  max_on_disk_size: 762.01 MiB
-  max_on_wire_size: 173.29 MiB
-static_quality_gate_agent_suse_amd64:
-  max_on_disk_size: 772.66 MiB
-  max_on_wire_size: 191.98 MiB
-static_quality_gate_agent_suse_amd64_fips:
-  max_on_disk_size: 770.7 MiB
-  max_on_wire_size: 191.59 MiB
-static_quality_gate_agent_suse_arm64:
-  max_on_disk_size: 763.86 MiB
-  max_on_wire_size: 174.59 MiB
-static_quality_gate_agent_suse_arm64_fips:
-  max_on_disk_size: 762.1 MiB
-  max_on_wire_size: 173.29 MiB
-static_quality_gate_docker_agent_amd64:
-  max_on_disk_size: 857.34 MiB
-  max_on_wire_size: 290.27 MiB
-static_quality_gate_docker_agent_arm64:
-  max_on_disk_size: 871.8 MiB
-  max_on_wire_size: 276.77 MiB
-static_quality_gate_docker_agent_jmx_amd64:
-  max_on_disk_size: 857.34 MiB
-  max_on_wire_size: 290.27 MiB
-static_quality_gate_docker_agent_jmx_arm64:
-  max_on_disk_size: 871.8 MiB
-  max_on_wire_size: 276.77 MiB
-static_quality_gate_docker_agent_windows1809:
-  max_on_disk_size: 857.34 MiB
-  max_on_wire_size: 290.27 MiB
-static_quality_gate_docker_agent_windows1809_core:
-  max_on_disk_size: 857.34 MiB
-  max_on_wire_size: 290.27 MiB
-static_quality_gate_docker_agent_windows1809_core_jmx:
-  max_on_disk_size: 857.34 MiB
-  max_on_wire_size: 290.27 MiB
-static_quality_gate_docker_agent_windows1809_jmx:
-  max_on_disk_size: 857.34 MiB
-  max_on_wire_size: 290.27 MiB
-static_quality_gate_docker_agent_windows2022:
-  max_on_disk_size: 857.34 MiB
-  max_on_wire_size: 290.27 MiB
-static_quality_gate_docker_agent_windows2022_core:
-  max_on_disk_size: 857.34 MiB
-  max_on_wire_size: 290.27 MiB
-static_quality_gate_docker_agent_windows2022_core_jmx:
-  max_on_disk_size: 857.34 MiB
-  max_on_wire_size: 290.27 MiB
-static_quality_gate_docker_agent_windows2022_jmx:
-  max_on_disk_size: 857.34 MiB
-  max_on_wire_size: 290.27 MiB
-static_quality_gate_docker_cluster_agent_amd64:
-  max_on_disk_size: 264.09 MiB
-  max_on_wire_size: 106.66 MiB
-static_quality_gate_docker_cluster_agent_arm64:
-  max_on_disk_size: 280.04 MiB
-  max_on_wire_size: 101.49 MiB
-=======
   max_on_disk_size: 778.06 MiB
   max_on_wire_size: 191.06 MiB
 static_quality_gate_agent_deb_amd64_fips:
@@ -155,39 +76,13 @@
 static_quality_gate_docker_cluster_agent_arm64:
   max_on_disk_size: 279.38 MiB
   max_on_wire_size: 98.95 MiB
->>>>>>> 8877966f
 static_quality_gate_docker_cws_instrumentation_amd64:
-  max_on_disk_size: 7.6 MiB
-  max_on_wire_size: 3.77 MiB
+  max_on_disk_size: 7.12 MiB
+  max_on_wire_size: 3.29 MiB
 static_quality_gate_docker_cws_instrumentation_arm64:
-  max_on_disk_size: 7.39 MiB
-  max_on_wire_size: 3.55 MiB
+  max_on_disk_size: 6.92 MiB
+  max_on_wire_size: 3.07 MiB
 static_quality_gate_docker_dogstatsd_amd64:
-<<<<<<< HEAD
-  max_on_disk_size: 47.04 MiB
-  max_on_wire_size: 18.34 MiB
-static_quality_gate_docker_dogstatsd_arm64:
-  max_on_disk_size: 45.66 MiB
-  max_on_wire_size: 17.2 MiB
-static_quality_gate_dogstatsd_deb_amd64:
-  max_on_disk_size: 38.9 MiB
-  max_on_wire_size: 10.79 MiB
-static_quality_gate_dogstatsd_deb_arm64:
-  max_on_disk_size: 37.49 MiB
-  max_on_wire_size: 9.49 MiB
-static_quality_gate_dogstatsd_rpm_amd64:
-  max_on_disk_size: 38.9 MiB
-  max_on_wire_size: 10.81 MiB
-static_quality_gate_dogstatsd_suse_amd64:
-  max_on_disk_size: 38.9 MiB
-  max_on_wire_size: 10.81 MiB
-static_quality_gate_iot_agent_deb_amd64:
-  max_on_disk_size: 58.72 MiB
-  max_on_wire_size: 15.51 MiB
-static_quality_gate_iot_agent_deb_arm64:
-  max_on_disk_size: 56.16 MiB
-  max_on_wire_size: 13.53 MiB
-=======
   max_on_disk_size: 46.39 MiB
   max_on_wire_size: 17.78 MiB
 static_quality_gate_docker_dogstatsd_arm64:
@@ -211,21 +106,10 @@
 static_quality_gate_iot_agent_deb_arm64:
   max_on_disk_size: 55.94 MiB
   max_on_wire_size: 13.05 MiB
->>>>>>> 8877966f
 static_quality_gate_iot_agent_deb_armhf:
-  max_on_disk_size: 54.85 MiB
-  max_on_wire_size: 13.53 MiB
+  max_on_disk_size: 54.32 MiB
+  max_on_wire_size: 13.05 MiB
 static_quality_gate_iot_agent_rpm_amd64:
-<<<<<<< HEAD
-  max_on_disk_size: 58.72 MiB
-  max_on_wire_size: 15.54 MiB
-static_quality_gate_iot_agent_rpm_arm64:
-  max_on_disk_size: 56.16 MiB
-  max_on_wire_size: 13.56 MiB
-static_quality_gate_iot_agent_suse_amd64:
-  max_on_disk_size: 58.72 MiB
-  max_on_wire_size: 15.54 MiB
-=======
   max_on_disk_size: 58.51 MiB
   max_on_wire_size: 15.04 MiB
 static_quality_gate_iot_agent_rpm_arm64:
@@ -233,5 +117,4 @@
   max_on_wire_size: 13.07 MiB
 static_quality_gate_iot_agent_suse_amd64:
   max_on_disk_size: 58.51 MiB
-  max_on_wire_size: 15.04 MiB
->>>>>>> 8877966f
+  max_on_wire_size: 15.04 MiB