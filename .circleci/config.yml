version: 2

# This file uses YAML anchors to deduplicate steps
# see https://circleci.com/blog/circleci-hacks-reuse-yaml-in-your-circleci-config-with-yaml/
# and https://learnxinyminutes.com/docs/yaml/

experimental:
  # For some reason filtering out notifications keeps being undocumented and
  # marked as experimental but as of today, it's still working.
  notify:
    branches:
      only:
        - main

templates:
  job_template: &job_template
    docker:
<<<<<<< HEAD
      - image: gcr.io/datadoghq/agent-circleci-runner:v52805410-fffec1ad
=======
      - image: gcr.io/datadoghq/agent-circleci-runner:v53759313-14a41bca
>>>>>>> 6aa4c682
        environment:
          USE_SYSTEM_LIBS: "1"
    working_directory: /go/src/github.com/DataDog/datadog-agent

  step_templates:
    - restore_cache: &restore_deps
        keys:
          # The first match will be used. Doing that so new branches
          # use the default branch's cache but don't pollute it back.
          #
          # If incremental dep fails, increase the cache gen number
          # in restore_deps AND save_deps
          # See https://github.com/DataDog/datadog-agent/pull/2384
          - gen19-godeps-{{ checksum ".circleci/config.yml" }}-{{ .Branch }}-{{ .Revision }}
          - gen19-godeps-{{ checksum ".circleci/config.yml" }}-{{ .Branch }}-
          - gen19-godeps-{{ checksum ".circleci/config.yml" }}-main-
    - save_cache: &save_deps
        key: gen19-godeps-{{ checksum ".circleci/config.yml" }}-{{ .Branch }}-{{ .Revision }}
    - restore_cache: &restore_source
        keys:
          # Cache retrieval is faster than full git checkout
          - v5-repo-{{ .Revision }}
    - save_cache: &save_source
        key: v5-repo-{{ .Revision }}

jobs:
  checkout_code:
    docker:
      - image: alpine/git:latest
    working_directory: /go/src/github.com/DataDog/datadog-agent
    steps:
      - checkout
      - save_cache:
          <<: *save_source
          paths:
            - /go/src/github.com/DataDog/datadog-agent

  dependencies:
    <<: *job_template
    steps:
      - restore_cache: *restore_source
      - restore_cache: *restore_deps
      - run:
          name: check go version
          command: |
            inv -e check-go-version
      - run:
          name: grab go deps
          command: |
            inv -e deps
      - run:
          name: install go tooling
          command: |
            inv -e install-tools
      - save_cache:
          <<: *save_deps
          paths:
            - /go/pkg/mod
            - /go/bin
            - /go/src/github.com/DataDog/datadog-agent/dev
            - /usr/local/bin

  integration_tests:
    <<: *job_template
    resource_class: large
    steps:
      - restore_cache: *restore_source
      - restore_cache: *restore_deps
      - setup_remote_docker
      - run:
          name: run integration tests
          command: inv -e integration-tests --race --remote-docker

  docker_tests:
    <<: *job_template
    steps:
      - restore_cache: *restore_source
      - restore_cache: *restore_deps
      - setup_remote_docker
      - run:
          name: run docker image tests
          command: inv -e docker.test
      - run:
          name: run docker image integration tests
          command: inv -e docker.integration-tests

workflows:
  version: 2
  test_and_build:
    jobs:
      - checkout_code
      - dependencies:
          requires:
            - checkout_code
      - integration_tests:
          requires:
            - dependencies
      - docker_tests:
          requires:
            - dependencies<|MERGE_RESOLUTION|>--- conflicted
+++ resolved
@@ -15,11 +15,7 @@
 templates:
   job_template: &job_template
     docker:
-<<<<<<< HEAD
-      - image: gcr.io/datadoghq/agent-circleci-runner:v52805410-fffec1ad
-=======
       - image: gcr.io/datadoghq/agent-circleci-runner:v53759313-14a41bca
->>>>>>> 6aa4c682
         environment:
           USE_SYSTEM_LIBS: "1"
     working_directory: /go/src/github.com/DataDog/datadog-agent
